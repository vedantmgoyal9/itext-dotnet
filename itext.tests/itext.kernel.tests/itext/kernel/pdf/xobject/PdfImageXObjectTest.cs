/*
This file is part of the iText (R) project.
<<<<<<< HEAD
Copyright (c) 1998-2023 iText Group NV
Authors: iText Software.

This program is free software; you can redistribute it and/or modify
it under the terms of the GNU Affero General Public License version 3
as published by the Free Software Foundation with the addition of the
following permission added to Section 15 as permitted in Section 7(a):
FOR ANY PART OF THE COVERED WORK IN WHICH THE COPYRIGHT IS OWNED BY
ITEXT GROUP. ITEXT GROUP DISCLAIMS THE WARRANTY OF NON INFRINGEMENT
OF THIRD PARTY RIGHTS

This program is distributed in the hope that it will be useful, but
WITHOUT ANY WARRANTY; without even the implied warranty of MERCHANTABILITY
or FITNESS FOR A PARTICULAR PURPOSE.
See the GNU Affero General Public License for more details.
=======
Copyright (c) 1998-2023 Apryse Group NV
Authors: Apryse Software.

This program is offered under a commercial and under the AGPL license.
For commercial licensing, contact us at https://itextpdf.com/sales.  For AGPL licensing, see below.

AGPL licensing:
This program is free software: you can redistribute it and/or modify
it under the terms of the GNU Affero General Public License as published by
the Free Software Foundation, either version 3 of the License, or
(at your option) any later version.

This program is distributed in the hope that it will be useful,
but WITHOUT ANY WARRANTY; without even the implied warranty of
MERCHANTABILITY or FITNESS FOR A PARTICULAR PURPOSE.  See the
GNU Affero General Public License for more details.

>>>>>>> 09dbff72
You should have received a copy of the GNU Affero General Public License
along with this program.  If not, see <https://www.gnu.org/licenses/>.
*/
using System;
<<<<<<< HEAD
=======
using System.IO;
>>>>>>> 09dbff72
using iText.IO.Image;
using iText.IO.Util;
using iText.Kernel.Geom;
using iText.Kernel.Pdf;
using iText.Kernel.Pdf.Canvas;
using iText.Kernel.Utils;
using iText.Test;

namespace iText.Kernel.Pdf.Xobject {
    [NUnit.Framework.Category("IntegrationTest")]
    public class PdfImageXObjectTest : ExtendedITextTest {
        private static readonly String SOURCE_FOLDER = iText.Test.TestUtil.GetParentProjectDirectory(NUnit.Framework.TestContext
            .CurrentContext.TestDirectory) + "/resources/itext/kernel/pdf/xobject/PdfImageXObjectTest/";

        private static readonly String DESTINATION_FOLDER = NUnit.Framework.TestContext.CurrentContext.TestDirectory
             + "/test/itext/kernel/pdf/xobject/PdfImageXObjectTest/";

        [NUnit.Framework.OneTimeSetUp]
        public static void BeforeClass() {
            CreateOrClearDestinationFolder(DESTINATION_FOLDER);
        }

        [NUnit.Framework.Test]
        public virtual void AddFlushedImageXObjectToCanvas() {
            String filename = DESTINATION_FOLDER + "addFlushedImageXObjectToCanvas.pdf";
            String cmpfile = SOURCE_FOLDER + "cmp_addFlushedImageXObjectToCanvas.pdf";
            String image = SOURCE_FOLDER + "image.png";
            PdfDocument pdfDoc = new PdfDocument(new PdfWriter(filename));
            PdfImageXObject imageXObject = new PdfImageXObject(ImageDataFactory.Create(image));
            // flushing pdf object directly
            imageXObject.GetPdfObject().MakeIndirect(pdfDoc).Flush();
            PdfCanvas canvas = new PdfCanvas(pdfDoc.AddNewPage());
            canvas.AddXObjectFittedIntoRectangle(imageXObject, new Rectangle(50, 500, 200, 200));
            pdfDoc.Close();
            NUnit.Framework.Assert.IsNull(new CompareTool().CompareByContent(filename, cmpfile, DESTINATION_FOLDER));
        }

        [NUnit.Framework.Test]
        public virtual void IndexedColorPngImageXObjectTest() {
            ConvertAndCompare(DESTINATION_FOLDER + "indexed.pdf", SOURCE_FOLDER + "cmp_indexed.pdf", SOURCE_FOLDER + "indexed.png"
                );
        }

        [NUnit.Framework.Test]
        public virtual void IndexedColorSimpleTransparencyPngImageXObjectTest() {
            ConvertAndCompare(DESTINATION_FOLDER + "indexedSimpleTransparency.pdf", SOURCE_FOLDER + "cmp_indexedSimpleTransparency.pdf"
                , SOURCE_FOLDER + "indexedSimpleTransparency.png");
        }

        [NUnit.Framework.Test]
        public virtual void GrayPngImageXObjectTest() {
            ConvertAndCompare(DESTINATION_FOLDER + "grayscale16Bpc.pdf", SOURCE_FOLDER + "cmp_grayscale16Bpc.pdf", SOURCE_FOLDER
                 + "grayscale16Bpc.png");
        }

        [NUnit.Framework.Test]
        public virtual void GrayAlphaPngImageXObjectTest() {
            ConvertAndCompare(DESTINATION_FOLDER + "graya8Bpc.pdf", SOURCE_FOLDER + "cmp_graya8Bpc.pdf", SOURCE_FOLDER
                 + "graya8Bpc.png");
        }

        [NUnit.Framework.Test]
        public virtual void GrayAlphaPngWithoutEmbeddedProfileImageXObjectTest() {
            ConvertAndCompare(DESTINATION_FOLDER + "graya8BpcWithoutProfile.pdf", SOURCE_FOLDER + "cmp_graya8BpcWithoutProfile.pdf"
                , SOURCE_FOLDER + "graya8BpcWithoutProfile.png");
        }

        [NUnit.Framework.Test]
        public virtual void GraySimpleTransparencyPngImageXObjectTest() {
            ConvertAndCompare(DESTINATION_FOLDER + "grayscaleSimpleTransparencyImage.pdf", SOURCE_FOLDER + "cmp_grayscaleSimpleTransparencyImage.pdf"
                , SOURCE_FOLDER + "grayscaleSimpleTransparencyImage.png");
        }

        [NUnit.Framework.Test]
        public virtual void RgbPngImageXObjectTest() {
            ConvertAndCompare(DESTINATION_FOLDER + "rgb16Bpc.pdf", SOURCE_FOLDER + "cmp_rgb16Bpc.pdf", SOURCE_FOLDER +
                 "rgb16Bpc.png");
        }

        [NUnit.Framework.Test]
        public virtual void RgbAlphaPngImageXObjectTest() {
            ConvertAndCompare(DESTINATION_FOLDER + "rgba16Bpc.pdf", SOURCE_FOLDER + "cmp_rgba16Bpc.pdf", SOURCE_FOLDER
                 + "rgba16Bpc.png");
        }

        [NUnit.Framework.Test]
        public virtual void RgbSimpleTransparencyPngImageXObjectTest() {
            ConvertAndCompare(DESTINATION_FOLDER + "rgbSimpleTransparencyImage.pdf", SOURCE_FOLDER + "cmp_rgbSimpleTransparencyImage.pdf"
                , SOURCE_FOLDER + "rgbSimpleTransparencyImage.png");
        }

        [NUnit.Framework.Test]
        public virtual void SRgbImageTest() {
            ConvertAndCompare(DESTINATION_FOLDER + "sRGBImage.pdf", SOURCE_FOLDER + "cmp_sRGBImage.pdf", SOURCE_FOLDER
                 + "sRGBImage.png");
        }

        [NUnit.Framework.Test]
        public virtual void Group3CompressionTiffImageTest() {
            String image = SOURCE_FOLDER + "group3CompressionImage.tif";
            ConvertAndCompare(DESTINATION_FOLDER + "group3CompressionTiffImage.pdf", SOURCE_FOLDER + "cmp_group3CompressionTiffImage.pdf"
                , new PdfImageXObject(ImageDataFactory.Create(UrlUtil.ToURL(image))));
        }

        [NUnit.Framework.Test]
        public virtual void Group3CompTiffImgRecoverErrorAndDirectTest() {
            String filename = DESTINATION_FOLDER + "group3CompTiffImgRecoverErrorAndDirect.pdf";
            String cmpFile = SOURCE_FOLDER + "cmp_group3CompTiffImgRecoverErrorAndDirect.pdf";
            String image = SOURCE_FOLDER + "group3CompressionImage.tif";
            using (PdfWriter writer = new PdfWriter(filename)) {
                using (PdfDocument pdfDoc = new PdfDocument(writer)) {
                    PdfImageXObject imageXObject = new PdfImageXObject(ImageDataFactory.CreateTiff(UrlUtil.ToURL(image), true, 
                        1, true));
                    PdfCanvas canvas = new PdfCanvas(pdfDoc.AddNewPage());
                    canvas.AddXObjectFittedIntoRectangle(imageXObject, new Rectangle(50, 500, 200, 200));
                }
            }
            NUnit.Framework.Assert.IsNull(new CompareTool().CompareByContent(filename, cmpFile, DESTINATION_FOLDER));
        }

        [NUnit.Framework.Test]
        public virtual void Group3CompTiffImgNoRecoverErrorAndNotDirectTest() {
            String image = SOURCE_FOLDER + "group3CompressionImage.tif";
            ConvertAndCompare(DESTINATION_FOLDER + "group3CompTiffImgNoRecoverErrorAndNotDirect.pdf", SOURCE_FOLDER + 
                "cmp_group3CompTiffImgNoRecoverErrorAndNotDirect.pdf", new PdfImageXObject(ImageDataFactory.CreateTiff
                (UrlUtil.ToURL(image), false, 1, false)));
<<<<<<< HEAD
=======
        }

        [NUnit.Framework.Test]
        public virtual void RedundantDecodeParmsTest() {
            String srcFilename = SOURCE_FOLDER + "redundantDecodeParms.pdf";
            String destFilename = DESTINATION_FOLDER + "redundantDecodeParms.pdf";
            String cmpFilename = SOURCE_FOLDER + "cmp_redundantDecodeParms.pdf";
            using (PdfDocument pdfDoc = new PdfDocument(new PdfReader(srcFilename), new PdfWriter(new FileStream(destFilename
                , FileMode.Create)), new StampingProperties())) {
            }
            NUnit.Framework.Assert.IsNull(new CompareTool().CompareByContent(destFilename, cmpFilename, DESTINATION_FOLDER
                ));
>>>>>>> 09dbff72
        }

        private void ConvertAndCompare(String outFilename, String cmpFilename, String imageFilename) {
            System.Console.Out.WriteLine("Out pdf: " + UrlUtil.GetNormalizedFileUriString(outFilename));
            System.Console.Out.WriteLine("Cmp pdf: " + UrlUtil.GetNormalizedFileUriString(cmpFilename) + "\n");
            PdfDocument pdfDoc = new PdfDocument(new PdfWriter(outFilename));
            PdfImageXObject imageXObject = new PdfImageXObject(ImageDataFactory.Create(imageFilename));
            PdfCanvas canvas = new PdfCanvas(pdfDoc.AddNewPage());
            canvas.AddXObjectFittedIntoRectangle(imageXObject, new Rectangle(50, 500, 346, imageXObject.GetHeight()));
            pdfDoc.Close();
            PdfDocument outDoc = new PdfDocument(new PdfReader(outFilename));
            PdfStream outStream = outDoc.GetFirstPage().GetResources().GetResource(PdfName.XObject).GetAsStream(new PdfName
                ("Im1"));
            PdfDocument cmpDoc = new PdfDocument(new PdfReader(cmpFilename));
            PdfStream cmpStream = cmpDoc.GetFirstPage().GetResources().GetResource(PdfName.XObject).GetAsStream(new PdfName
                ("Im1"));
            NUnit.Framework.Assert.IsNull(new CompareTool().CompareStreamsStructure(outStream, cmpStream));
            cmpDoc.Close();
            outDoc.Close();
        }

        private void ConvertAndCompare(String outFilename, String cmpFilename, PdfImageXObject imageXObject) {
            System.Console.Out.WriteLine("Out pdf: " + UrlUtil.GetNormalizedFileUriString(outFilename));
            System.Console.Out.WriteLine("Cmp pdf: " + UrlUtil.GetNormalizedFileUriString(cmpFilename) + "\n");
            PdfDocument pdfDoc = new PdfDocument(new PdfWriter(outFilename));
            PdfCanvas canvas = new PdfCanvas(pdfDoc.AddNewPage());
            canvas.AddXObjectFittedIntoRectangle(imageXObject, new Rectangle(10, 20, 575, 802));
            pdfDoc.Close();
            PdfDocument outDoc = new PdfDocument(new PdfReader(outFilename));
            PdfStream outStream = outDoc.GetFirstPage().GetResources().GetResource(PdfName.XObject).GetAsStream(new PdfName
                ("Im1"));
            PdfDocument cmpDoc = new PdfDocument(new PdfReader(cmpFilename));
            PdfStream cmpStream = cmpDoc.GetFirstPage().GetResources().GetResource(PdfName.XObject).GetAsStream(new PdfName
                ("Im1"));
            NUnit.Framework.Assert.IsNull(new CompareTool().CompareStreamsStructure(outStream, cmpStream));
            cmpDoc.Close();
            outDoc.Close();
        }
    }
}<|MERGE_RESOLUTION|>--- conflicted
+++ resolved
@@ -1,22 +1,5 @@
 /*
 This file is part of the iText (R) project.
-<<<<<<< HEAD
-Copyright (c) 1998-2023 iText Group NV
-Authors: iText Software.
-
-This program is free software; you can redistribute it and/or modify
-it under the terms of the GNU Affero General Public License version 3
-as published by the Free Software Foundation with the addition of the
-following permission added to Section 15 as permitted in Section 7(a):
-FOR ANY PART OF THE COVERED WORK IN WHICH THE COPYRIGHT IS OWNED BY
-ITEXT GROUP. ITEXT GROUP DISCLAIMS THE WARRANTY OF NON INFRINGEMENT
-OF THIRD PARTY RIGHTS
-
-This program is distributed in the hope that it will be useful, but
-WITHOUT ANY WARRANTY; without even the implied warranty of MERCHANTABILITY
-or FITNESS FOR A PARTICULAR PURPOSE.
-See the GNU Affero General Public License for more details.
-=======
 Copyright (c) 1998-2023 Apryse Group NV
 Authors: Apryse Software.
 
@@ -34,15 +17,11 @@
 MERCHANTABILITY or FITNESS FOR A PARTICULAR PURPOSE.  See the
 GNU Affero General Public License for more details.
 
->>>>>>> 09dbff72
 You should have received a copy of the GNU Affero General Public License
 along with this program.  If not, see <https://www.gnu.org/licenses/>.
 */
 using System;
-<<<<<<< HEAD
-=======
 using System.IO;
->>>>>>> 09dbff72
 using iText.IO.Image;
 using iText.IO.Util;
 using iText.Kernel.Geom;
@@ -169,8 +148,6 @@
             ConvertAndCompare(DESTINATION_FOLDER + "group3CompTiffImgNoRecoverErrorAndNotDirect.pdf", SOURCE_FOLDER + 
                 "cmp_group3CompTiffImgNoRecoverErrorAndNotDirect.pdf", new PdfImageXObject(ImageDataFactory.CreateTiff
                 (UrlUtil.ToURL(image), false, 1, false)));
-<<<<<<< HEAD
-=======
         }
 
         [NUnit.Framework.Test]
@@ -183,7 +160,6 @@
             }
             NUnit.Framework.Assert.IsNull(new CompareTool().CompareByContent(destFilename, cmpFilename, DESTINATION_FOLDER
                 ));
->>>>>>> 09dbff72
         }
 
         private void ConvertAndCompare(String outFilename, String cmpFilename, String imageFilename) {
