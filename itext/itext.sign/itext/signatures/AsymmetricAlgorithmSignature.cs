/*
    This file is part of the iText (R) project.
    Copyright (c) 1998-2023 Apryse Group NV
    Authors: Apryse Software.

<<<<<<< HEAD
This file is part of the iText (R) project.
Copyright (c) 1998-2023 iText Group NV
Authors: Bruno Lowagie, Paulo Soares, et al.
=======
    This program is offered under a commercial and under the AGPL license.
    For commercial licensing, contact us at https://itextpdf.com/sales.  For AGPL licensing, see below.
>>>>>>> 09dbff72

    AGPL licensing:
    This program is free software: you can redistribute it and/or modify
    it under the terms of the GNU Affero General Public License as published by
    the Free Software Foundation, either version 3 of the License, or
    (at your option) any later version.

    This program is distributed in the hope that it will be useful,
    but WITHOUT ANY WARRANTY; without even the implied warranty of
    MERCHANTABILITY or FITNESS FOR A PARTICULAR PURPOSE.  See the
    GNU Affero General Public License for more details.

    You should have received a copy of the GNU Affero General Public License
    along with this program.  If not, see <https://www.gnu.org/licenses/>.
 */
using System;
using System.Security.Cryptography;

namespace iText.Signatures {
    /// <summary>
    /// This class allows you to sign with either an RSACryptoServiceProvider/DSACryptoServiceProvider from a X509Certificate2,
    /// or from manually created RSACryptoServiceProvider/DSACryptoServiceProvider.
    /// Depending on the certificate's CSP, sometimes you will not be able to sign with SHA-256/SHA-512 hash algorithm with 
    /// RSACryptoServiceProvider taken directly from the certificate.
    /// This class allows you to use a workaround in this case and sign with certificate's private key and SHA-256/SHA-512 anyway.
    /// 
    /// An example of a workaround for CSP that does not support SHA-256/SHA-512:
    /// <code>
    ///            if (certificate.PrivateKey is RSACryptoServiceProvider)
    ///            {                
    ///                RSACryptoServiceProvider rsa = (RSACryptoServiceProvider)certificate.PrivateKey;
    ///
    ///                // Modified by J. Arturo
    ///                // Workaround for SHA-256 and SHA-512
    ///
    ///                if (rsa.CspKeyContainerInfo.ProviderName == "Microsoft Strong Cryptographic Provider" ||
    ///                                rsa.CspKeyContainerInfo.ProviderName == "Microsoft Enhanced Cryptographic Provider v1.0" ||
    ///                                rsa.CspKeyContainerInfo.ProviderName == "Microsoft Base Cryptographic Provider v1.0")
    ///                {
    ///                    string providerName = "Microsoft Enhanced RSA and AES Cryptographic Provider";
    ///                    int providerType = 24;
    ///
    ///                    Type CspKeyContainerInfo_Type = typeof(CspKeyContainerInfo);
    ///
    ///                    FieldInfo CspKeyContainerInfo_m_parameters = CspKeyContainerInfo_Type.GetField("m_parameters", BindingFlags.NonPublic | BindingFlags.Instance);
    ///                    CspParameters parameters = (CspParameters)CspKeyContainerInfo_m_parameters.GetValue(rsa.CspKeyContainerInfo);
    ///
    ///                    var cspparams = new CspParameters(providerType, providerName, rsa.CspKeyContainerInfo.KeyContainerName);
    ///                    cspparams.Flags = parameters.Flags;
    ///
    ///                    using (var rsaKey = new RSACryptoServiceProvider(cspparams))
    ///                    {
    ///                        // use rsaKey now
    ///                    }
    ///                }
    ///                else
    ///                {
    ///                    // Use rsa directly
    ///                }
    ///            }
    /// </code>
    /// 
    /// </summary>
    /// <see cref="https://blogs.msdn.microsoft.com/shawnfa/2008/08/25/using-rsacryptoserviceprovider-for-rsa-sha256-signatures/"/>
    /// <see cref="http://stackoverflow.com/questions/7444586/how-can-i-sign-a-file-using-rsa-and-sha256-with-net"/>
    /// <see cref="http://stackoverflow.com/questions/5113498/can-rsacryptoserviceprovider-nets-rsa-use-sha256-for-encryption-not-signing"/>
    /// <see cref="http://stackoverflow.com/questions/31553523/how-can-i-properly-verify-a-file-using-rsa-and-sha256-with-net"/>
    public class AsymmetricAlgorithmSignature : IExternalSignature {
        private AsymmetricAlgorithm algorithm;
        /** The hash algorithm. */
        private String digestAlgorithm;
        /** The encryption algorithm (obtained from the private key) */
        private String signatureAlgorithm;

        public AsymmetricAlgorithmSignature(RSACryptoServiceProvider algorithm, String digestAlgorithm)
            : this((AsymmetricAlgorithm) algorithm, digestAlgorithm) {
        }

#if !NETSTANDARD2_0
        public AsymmetricAlgorithmSignature(DSACryptoServiceProvider algorithm)
            : this((AsymmetricAlgorithm) algorithm, null) {
        }
#endif

        private AsymmetricAlgorithmSignature(AsymmetricAlgorithm algorithm, String digestAlgorithm) {
            this.algorithm = algorithm;
            this.digestAlgorithm = DigestAlgorithms.GetDigest(DigestAlgorithms.GetAllowedDigest(digestAlgorithm));

            if (algorithm is RSACryptoServiceProvider)
                signatureAlgorithm = "RSA";
#if !NETSTANDARD2_0
            else if (algorithm is DSACryptoServiceProvider)
                signatureAlgorithm = "DSA";
#endif
            else
                throw new ArgumentException("Not supported encryption algorithm " + algorithm);
        }

        public ISignatureMechanismParams GetSignatureMechanismParameters()
        {
            return null;
        }

        public byte[] Sign(byte[] message) {
            if (algorithm is RSACryptoServiceProvider) {
                RSACryptoServiceProvider rsa = (RSACryptoServiceProvider) algorithm;
                return rsa.SignData(message, digestAlgorithm);
            }
#if !NETSTANDARD2_0
            else
            {
            DSACryptoServiceProvider dsa = (DSACryptoServiceProvider) algorithm;
                return dsa.SignData(message);
            }
#else
            else {
                throw new ArgumentException("Not supported encryption algorithm " + algorithm);
            }
#endif
        }

        public string GetDigestAlgorithmName() {
            return digestAlgorithm;
        }

        public string GetSignatureAlgorithmName() {
            return signatureAlgorithm;
        }
    }
}<|MERGE_RESOLUTION|>--- conflicted
+++ resolved
@@ -3,14 +3,8 @@
     Copyright (c) 1998-2023 Apryse Group NV
     Authors: Apryse Software.
 
-<<<<<<< HEAD
-This file is part of the iText (R) project.
-Copyright (c) 1998-2023 iText Group NV
-Authors: Bruno Lowagie, Paulo Soares, et al.
-=======
     This program is offered under a commercial and under the AGPL license.
     For commercial licensing, contact us at https://itextpdf.com/sales.  For AGPL licensing, see below.
->>>>>>> 09dbff72
 
     AGPL licensing:
     This program is free software: you can redistribute it and/or modify
