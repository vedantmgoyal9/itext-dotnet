--- conflicted
+++ resolved
@@ -213,41 +213,6 @@
         /// </param>
         /// <returns>the corresponding DeviceRgb object. Never returns null.</returns>
         public static DeviceRgb GetRGBColor(String name) {
-<<<<<<< HEAD
-            int[] color = new int[] { 0, 0, 0, 255 };
-            String colorName = name.ToLowerInvariant();
-            bool colorStrWithoutHash = MissingHashColorFormat(colorName);
-            if (colorName.StartsWith("#") || colorStrWithoutHash) {
-                if (!colorStrWithoutHash) {
-                    // lop off the # to unify hex parsing.
-                    colorName = colorName.Substring(1);
-                }
-                if (colorName.Length == 3) {
-                    String red = colorName.JSubstring(0, 1);
-                    color[0] = System.Convert.ToInt32(red + red, 16);
-                    String green = colorName.JSubstring(1, 2);
-                    color[1] = System.Convert.ToInt32(green + green, 16);
-                    String blue = colorName.Substring(2);
-                    color[2] = System.Convert.ToInt32(blue + blue, 16);
-                    return new DeviceRgb(color[0], color[1], color[2]);
-                }
-                if (colorName.Length == 6) {
-                    color[0] = System.Convert.ToInt32(colorName.JSubstring(0, 2), 16);
-                    color[1] = System.Convert.ToInt32(colorName.JSubstring(2, 4), 16);
-                    color[2] = System.Convert.ToInt32(colorName.Substring(4), 16);
-                    return new DeviceRgb(color[0], color[1], color[2]);
-                }
-                throw new PdfException(PdfException.UnknownColorFormatMustBeRGBorRRGGBB);
-            }
-            if (colorName.StartsWith("rgb(")) {
-                String delim = "rgb(), \t\r\n\f";
-                StringTokenizer tok = new StringTokenizer(colorName, delim);
-                for (int k = 0; k < 3; ++k) {
-                    if (tok.HasMoreTokens()) {
-                        color[k] = GetRGBChannelValue(tok.NextToken());
-                        color[k] = Math.Max(0, color[k]);
-                        color[k] = Math.Min(255, color[k]);
-=======
             float[] rgbaColor = GetRGBAColor(name);
             return new DeviceRgb(rgbaColor[0], rgbaColor[1], rgbaColor[2]);
         }
@@ -286,7 +251,6 @@
                             ILogger logger = LoggerFactory.GetLogger(typeof(WebColors));
                             logger.Error(iText.IO.LogMessageConstant.UNKNOWN_COLOR_FORMAT_MUST_BE_RGB_OR_RRGGBB);
                         }
->>>>>>> 585e78db
                     }
                 }
                 else {
