--- conflicted
+++ resolved
@@ -1,28 +1,3 @@
-<<<<<<< HEAD
-﻿﻿﻿﻿﻿﻿﻿﻿/*
-This file is part of the iText (R) project.
-Copyright (c) 1998-2023 iText Group NV
-Authors: iText Software.
-
-This program is offered under a commercial and under the AGPL license.
-For commercial licensing, contact us at https://itextpdf.com/sales.  For AGPL licensing, see below.
-
-AGPL licensing:
-This program is free software: you can redistribute it and/or modify
-it under the terms of the GNU Affero General Public License as published by
-the Free Software Foundation, either version 3 of the License, or
-(at your option) any later version.
-
-This program is distributed in the hope that it will be useful,
-but WITHOUT ANY WARRANTY; without even the implied warranty of
-MERCHANTABILITY or FITNESS FOR A PARTICULAR PURPOSE.  See the
-GNU Affero General Public License for more details.
-
-You should have received a copy of the GNU Affero General Public License
-along with this program.  If not, see <https://www.gnu.org/licenses/>.
-*/
-
-=======
 /*
     This file is part of the iText (R) project.
     Copyright (c) 1998-2023 Apryse Group NV
@@ -45,7 +20,6 @@
     You should have received a copy of the GNU Affero General Public License
     along with this program.  If not, see <https://www.gnu.org/licenses/>.
  */
->>>>>>> 09dbff72
 using System;
 using System.IO;
 
