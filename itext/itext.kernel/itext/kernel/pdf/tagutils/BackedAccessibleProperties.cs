/*

This file is part of the iText (R) project.
Copyright (c) 1998-2017 iText Group NV
Authors: Bruno Lowagie, Paulo Soares, et al.

This program is free software; you can redistribute it and/or modify
it under the terms of the GNU Affero General Public License version 3
as published by the Free Software Foundation with the addition of the
following permission added to Section 15 as permitted in Section 7(a):
FOR ANY PART OF THE COVERED WORK IN WHICH THE COPYRIGHT IS OWNED BY
ITEXT GROUP. ITEXT GROUP DISCLAIMS THE WARRANTY OF NON INFRINGEMENT
OF THIRD PARTY RIGHTS

This program is distributed in the hope that it will be useful, but
WITHOUT ANY WARRANTY; without even the implied warranty of MERCHANTABILITY
or FITNESS FOR A PARTICULAR PURPOSE.
See the GNU Affero General Public License for more details.
You should have received a copy of the GNU Affero General Public License
along with this program; if not, see http://www.gnu.org/licenses or write to
the Free Software Foundation, Inc., 51 Franklin Street, Fifth Floor,
Boston, MA, 02110-1301 USA, or download the license from the following URL:
http://itextpdf.com/terms-of-use/

The interactive user interfaces in modified source and object code versions
of this program must display Appropriate Legal Notices, as required under
Section 5 of the GNU Affero General Public License.

In accordance with Section 7(b) of the GNU Affero General Public License,
a covered work must retain the producer line in every PDF that is created
or manipulated using iText.

You can be released from the requirements of the license by purchasing
a commercial license. Buying such a license is mandatory as soon as you
develop commercial activities involving the iText software without
disclosing the source code of your own applications.
These activities include: offering paid services to customers as an ASP,
serving PDFs on the fly in a web application, shipping iText with a closed
source product.

For more information, please contact iText Software Corp. at this
address: sales@itextpdf.com
*/
using System;
using System.Collections.Generic;
using iText.IO.Font;
using iText.IO.Util;
using iText.Kernel.Pdf;
using iText.Kernel.Pdf.Tagging;

namespace iText.Kernel.Pdf.Tagutils {
    internal class BackedAccessibleProperties : AccessibilityProperties {
        private TagTreePointer pointerToBackingElem;

        internal BackedAccessibleProperties(TagTreePointer pointerToBackingElem) {
            // TODO introduce IAccessibleProperties interface before iText 7.1 released
            // TODO move getRole/setRole from IAccessibleElement to it?
            this.pointerToBackingElem = new TagTreePointer(pointerToBackingElem);
        }

        public override String GetLanguage() {
            return ToUnicodeString(GetBackingElem().GetLang());
        }

        public override AccessibilityProperties SetLanguage(String language) {
<<<<<<< HEAD
            GetBackingElem().SetLang(new PdfString(language));
=======
            backingElem.SetLang(new PdfString(language, PdfEncodings.UNICODE_BIG));
>>>>>>> 611fc2eb
            return this;
        }

        public override String GetActualText() {
            return ToUnicodeString(GetBackingElem().GetActualText());
        }

        public override AccessibilityProperties SetActualText(String actualText) {
<<<<<<< HEAD
            GetBackingElem().SetActualText(new PdfString(actualText));
=======
            backingElem.SetActualText(new PdfString(actualText, PdfEncodings.UNICODE_BIG));
>>>>>>> 611fc2eb
            return this;
        }

        public override String GetAlternateDescription() {
            return ToUnicodeString(GetBackingElem().GetAlt());
        }

        public override AccessibilityProperties SetAlternateDescription(String alternateDescription) {
<<<<<<< HEAD
            GetBackingElem().SetAlt(new PdfString(alternateDescription));
=======
            backingElem.SetAlt(new PdfString(alternateDescription, PdfEncodings.UNICODE_BIG));
>>>>>>> 611fc2eb
            return this;
        }

        public override String GetExpansion() {
            return ToUnicodeString(GetBackingElem().GetE());
        }

        public override AccessibilityProperties SetExpansion(String expansion) {
<<<<<<< HEAD
            GetBackingElem().SetE(new PdfString(expansion));
=======
            backingElem.SetE(new PdfString(expansion, PdfEncodings.UNICODE_BIG));
>>>>>>> 611fc2eb
            return this;
        }

        public override AccessibilityProperties AddAttributes(PdfDictionary attributes) {
            return AddAttributes(-1, attributes);
        }

        public override AccessibilityProperties AddAttributes(int index, PdfDictionary attributes) {
            if (attributes == null) {
                return this;
            }
            PdfObject attributesObject = GetBackingElem().GetAttributes(false);
            PdfObject combinedAttributes = CombineAttributesList(attributesObject, index, JavaCollectionsUtil.SingletonList
                (attributes), GetBackingElem().GetPdfObject().GetAsNumber(PdfName.R));
            GetBackingElem().SetAttributes(combinedAttributes);
            return this;
        }

        public override AccessibilityProperties ClearAttributes() {
            GetBackingElem().GetPdfObject().Remove(PdfName.A);
            return this;
        }

        public override IList<PdfDictionary> GetAttributesList() {
            List<PdfDictionary> attributesList = new List<PdfDictionary>();
            PdfObject elemAttributesObj = GetBackingElem().GetAttributes(false);
            if (elemAttributesObj != null) {
                if (elemAttributesObj.IsDictionary()) {
                    attributesList.Add((PdfDictionary)elemAttributesObj);
                }
                else {
                    if (elemAttributesObj.IsArray()) {
                        PdfArray attributesArray = (PdfArray)elemAttributesObj;
                        foreach (PdfObject attributeObj in attributesArray) {
                            if (attributeObj.IsDictionary()) {
                                attributesList.Add((PdfDictionary)attributeObj);
                            }
                        }
                    }
                }
            }
            return attributesList;
        }

        public override AccessibilityProperties SetPhoneme(String phoneme) {
            GetBackingElem().SetPhoneme(new PdfString(phoneme));
            return this;
        }

        public override String GetPhoneme() {
            return ToUnicodeString(GetBackingElem().GetPhoneme());
        }

        public override AccessibilityProperties SetPhoneticAlphabet(PdfName phoneticAlphabet) {
            GetBackingElem().SetPhoneticAlphabet(phoneticAlphabet);
            return this;
        }

        public override PdfName GetPhoneticAlphabet() {
            return GetBackingElem().GetPhoneticAlphabet();
        }

        public override AccessibilityProperties SetNamespace(PdfNamespace @namespace) {
            GetBackingElem().SetNamespace(@namespace);
            pointerToBackingElem.GetContext().EnsureNamespaceRegistered(@namespace);
            return this;
        }

        public override PdfNamespace GetNamespace() {
            return GetBackingElem().GetNamespace();
        }

        public override AccessibilityProperties AddRef(TagTreePointer treePointer) {
            GetBackingElem().AddRef(treePointer.GetCurrentStructElem());
            return this;
        }

        public override IList<TagTreePointer> GetRefsList() {
            IList<TagTreePointer> refsList = new List<TagTreePointer>();
            foreach (PdfStructElem @ref in GetBackingElem().GetRefsList()) {
                refsList.Add(new TagTreePointer(@ref, pointerToBackingElem.GetDocument()));
            }
            return JavaCollectionsUtil.UnmodifiableList(refsList);
        }

        public override AccessibilityProperties ClearRefs() {
            GetBackingElem().GetPdfObject().Remove(PdfName.Ref);
            return this;
        }

        private PdfStructElem GetBackingElem() {
            return pointerToBackingElem.GetCurrentStructElem();
        }

        internal override void SetToStructElem(PdfStructElem elem) {
        }

        // ignore, because all attributes are directly set to the structElem
        private String ToUnicodeString(PdfString pdfString) {
            return pdfString != null ? pdfString.ToUnicodeString() : null;
        }
    }
}<|MERGE_RESOLUTION|>--- conflicted
+++ resolved
@@ -63,11 +63,7 @@
         }
 
         public override AccessibilityProperties SetLanguage(String language) {
-<<<<<<< HEAD
-            GetBackingElem().SetLang(new PdfString(language));
-=======
-            backingElem.SetLang(new PdfString(language, PdfEncodings.UNICODE_BIG));
->>>>>>> 611fc2eb
+            GetBackingElem().SetLang(new PdfString(language, PdfEncodings.UNICODE_BIG));
             return this;
         }
 
@@ -76,11 +72,7 @@
         }
 
         public override AccessibilityProperties SetActualText(String actualText) {
-<<<<<<< HEAD
-            GetBackingElem().SetActualText(new PdfString(actualText));
-=======
-            backingElem.SetActualText(new PdfString(actualText, PdfEncodings.UNICODE_BIG));
->>>>>>> 611fc2eb
+            GetBackingElem().SetActualText(new PdfString(actualText, PdfEncodings.UNICODE_BIG));
             return this;
         }
 
@@ -89,11 +81,7 @@
         }
 
         public override AccessibilityProperties SetAlternateDescription(String alternateDescription) {
-<<<<<<< HEAD
-            GetBackingElem().SetAlt(new PdfString(alternateDescription));
-=======
-            backingElem.SetAlt(new PdfString(alternateDescription, PdfEncodings.UNICODE_BIG));
->>>>>>> 611fc2eb
+            GetBackingElem().SetAlt(new PdfString(alternateDescription, PdfEncodings.UNICODE_BIG));
             return this;
         }
 
@@ -102,11 +90,7 @@
         }
 
         public override AccessibilityProperties SetExpansion(String expansion) {
-<<<<<<< HEAD
-            GetBackingElem().SetE(new PdfString(expansion));
-=======
-            backingElem.SetE(new PdfString(expansion, PdfEncodings.UNICODE_BIG));
->>>>>>> 611fc2eb
+            GetBackingElem().SetE(new PdfString(expansion, PdfEncodings.UNICODE_BIG));
             return this;
         }
 
