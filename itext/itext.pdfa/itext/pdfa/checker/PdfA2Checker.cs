/*

This file is part of the iText (R) project.
Copyright (c) 1998-2017 iText Group NV
Authors: Bruno Lowagie, Paulo Soares, et al.

This program is free software; you can redistribute it and/or modify
it under the terms of the GNU Affero General Public License version 3
as published by the Free Software Foundation with the addition of the
following permission added to Section 15 as permitted in Section 7(a):
FOR ANY PART OF THE COVERED WORK IN WHICH THE COPYRIGHT IS OWNED BY
ITEXT GROUP. ITEXT GROUP DISCLAIMS THE WARRANTY OF NON INFRINGEMENT
OF THIRD PARTY RIGHTS

This program is distributed in the hope that it will be useful, but
WITHOUT ANY WARRANTY; without even the implied warranty of MERCHANTABILITY
or FITNESS FOR A PARTICULAR PURPOSE.
See the GNU Affero General Public License for more details.
You should have received a copy of the GNU Affero General Public License
along with this program; if not, see http://www.gnu.org/licenses or write to
the Free Software Foundation, Inc., 51 Franklin Street, Fifth Floor,
Boston, MA, 02110-1301 USA, or download the license from the following URL:
http://itextpdf.com/terms-of-use/

The interactive user interfaces in modified source and object code versions
of this program must display Appropriate Legal Notices, as required under
Section 5 of the GNU Affero General Public License.

In accordance with Section 7(b) of the GNU Affero General Public License,
a covered work must retain the producer line in every PDF that is created
or manipulated using iText.

You can be released from the requirements of the license by purchasing
a commercial license. Buying such a license is mandatory as soon as you
develop commercial activities involving the iText software without
disclosing the source code of your own applications.
These activities include: offering paid services to customers as an ASP,
serving PDFs on the fly in a web application, shipping iText with a closed
source product.

For more information, please contact iText Software Corp. at this
address: sales@itextpdf.com
*/
using System;
using System.Collections.Generic;
using Common.Logging;
using iText.IO.Colors;
using iText.IO.Font;
using iText.IO.Image;
using iText.IO.Log;
using iText.Kernel.Colors;
using iText.Kernel.Font;
using iText.Kernel.Geom;
using iText.Kernel.Pdf;
using iText.Kernel.Pdf.Annot;
using iText.Kernel.Pdf.Canvas;
using iText.Kernel.Pdf.Colorspace;
using iText.Kernel.Pdf.Extgstate;
using iText.Pdfa;

namespace iText.Pdfa.Checker {
    /// <summary>
    /// PdfA2Checker defines the requirements of the PDF/A-2 standard and contains a
    /// number of methods that override the implementations of its superclass
    /// <see cref="PdfA1Checker"/>
    /// .
    /// <p>
    /// The specification implemented by this class is ISO 19005-2
    /// </summary>
    public class PdfA2Checker : PdfA1Checker {
        protected internal static readonly ICollection<PdfName> forbiddenAnnotations = new HashSet<PdfName>(iText.IO.Util.JavaUtil.ArraysAsList
            (PdfName._3D, PdfName.Sound, PdfName.Screen, PdfName.Movie));

        protected internal static readonly ICollection<PdfName> forbiddenActions = new HashSet<PdfName>(iText.IO.Util.JavaUtil.ArraysAsList
            (PdfName.Launch, PdfName.Sound, PdfName.Movie, PdfName.ResetForm, PdfName.ImportData, PdfName.JavaScript
            , PdfName.Hide, PdfName.SetOCGState, PdfName.Rendition, PdfName.Trans, PdfName.GoTo3DView));

        protected internal static readonly ICollection<PdfName> allowedBlendModes = new HashSet<PdfName>(iText.IO.Util.JavaUtil.ArraysAsList
            (PdfName.Normal, PdfName.Compatible, PdfName.Multiply, PdfName.Screen, PdfName.Overlay, PdfName.Darken
            , PdfName.Lighten, PdfName.ColorDodge, PdfName.ColorBurn, PdfName.HardLight, PdfName.SoftLight, PdfName
            .Difference, PdfName.Exclusion, PdfName.Hue, PdfName.Saturation, PdfName.Color, PdfName.Luminosity));

        internal const int MAX_PAGE_SIZE = 14400;

        internal const int MIN_PAGE_SIZE = 3;

        private bool transparencyIsUsed = false;

        private bool currentFillCsIsIccBasedCMYK = false;

        private bool currentStrokeCsIsIccBasedCMYK = false;

        private IDictionary<PdfName, PdfArray> separationColorSpaces = new Dictionary<PdfName, PdfArray>();

        private static readonly ILogger LOGGER = LoggerFactory.GetLogger(typeof(iText.Pdfa.Checker.PdfA2Checker));

        /// <summary>Creates a PdfA2Checker with the required conformance level</summary>
        /// <param name="conformanceLevel">
        /// the required conformance level, <code>a</code> or
        /// <code>u</code> or <code>b</code>
        /// </param>
        public PdfA2Checker(PdfAConformanceLevel conformanceLevel)
            : base(conformanceLevel) {
        }

        public override void CheckInlineImage(PdfStream inlineImage, PdfDictionary currentColorSpaces) {
            PdfObject filter = inlineImage.Get(PdfName.Filter);
            if (filter is PdfName) {
                if (filter.Equals(PdfName.LZWDecode)) {
                    throw new PdfAConformanceException(PdfAConformanceException.LZWDECODE_FILTER_IS_NOT_PERMITTED);
                }
                if (filter.Equals(PdfName.Crypt)) {
                    throw new PdfAConformanceException(PdfAConformanceException.CRYPT_FILTER_IS_NOT_PERMITTED_INLINE_IMAGE);
                }
            }
            else {
                if (filter is PdfArray) {
                    for (int i = 0; i < ((PdfArray)filter).Size(); i++) {
                        PdfName f = ((PdfArray)filter).GetAsName(i);
                        if (f.Equals(PdfName.LZWDecode)) {
                            throw new PdfAConformanceException(PdfAConformanceException.LZWDECODE_FILTER_IS_NOT_PERMITTED);
                        }
                        if (f.Equals(PdfName.Crypt)) {
                            throw new PdfAConformanceException(PdfAConformanceException.CRYPT_FILTER_IS_NOT_PERMITTED_INLINE_IMAGE);
                        }
                    }
                }
            }
            CheckImage(inlineImage, currentColorSpaces);
        }

        public override void CheckColor(Color color, PdfDictionary currentColorSpaces, bool? fill) {
            if (color is PatternColor) {
                PdfPattern pattern = ((PatternColor)color).GetPattern();
                if (pattern is PdfPattern.Shading) {
                    PdfDictionary shadingDictionary = ((PdfPattern.Shading)pattern).GetShading();
                    PdfObject colorSpace = shadingDictionary.Get(PdfName.ColorSpace);
                    CheckColorSpace(PdfColorSpace.MakeColorSpace(colorSpace), currentColorSpaces, true, true);
                    PdfDictionary extGStateDict = ((PdfDictionary)pattern.GetPdfObject()).GetAsDictionary(PdfName.ExtGState);
<<<<<<< HEAD
                    CanvasGraphicsState gState = new _CanvasGraphicsState_157(extGStateDict);
=======
                    CanvasGraphicsState gState = new _CanvasGraphicsState_156(extGStateDict);
>>>>>>> a44281bd
                    CheckExtGState(gState);
                }
            }
            CheckColorSpace(color.GetColorSpace(), currentColorSpaces, true, fill);
        }

<<<<<<< HEAD
        private sealed class _CanvasGraphicsState_157 : CanvasGraphicsState {
            public _CanvasGraphicsState_157(PdfDictionary extGStateDict) {
=======
        private sealed class _CanvasGraphicsState_156 : CanvasGraphicsState {
            public _CanvasGraphicsState_156(PdfDictionary extGStateDict) {
>>>>>>> a44281bd
                this.extGStateDict = extGStateDict;
 {
                    this.UpdateFromExtGState(new PdfExtGState(extGStateDict));
                }
            }

            private readonly PdfDictionary extGStateDict;
        }

        public override void CheckColorSpace(PdfColorSpace colorSpace, PdfDictionary currentColorSpaces, bool checkAlternate
            , bool? fill) {
            if (fill != null) {
                if ((bool)fill) {
                    currentFillCsIsIccBasedCMYK = false;
                }
                else {
                    currentStrokeCsIsIccBasedCMYK = false;
                }
            }
            if (colorSpace is PdfSpecialCs.Separation) {
                PdfSpecialCs.Separation separation = (PdfSpecialCs.Separation)colorSpace;
                CheckSeparationCS((PdfArray)separation.GetPdfObject());
                if (checkAlternate) {
                    CheckColorSpace(separation.GetBaseCs(), currentColorSpaces, false, fill);
                }
            }
            else {
                if (colorSpace is PdfSpecialCs.DeviceN) {
                    PdfSpecialCs.DeviceN deviceN = (PdfSpecialCs.DeviceN)colorSpace;
                    PdfDictionary attributes = ((PdfArray)deviceN.GetPdfObject()).GetAsDictionary(4);
                    PdfDictionary colorants = attributes.GetAsDictionary(PdfName.Colorants);
                    if (colorants != null) {
                        foreach (KeyValuePair<PdfName, PdfObject> entry in colorants.EntrySet()) {
                            PdfArray separation = (PdfArray)entry.Value;
                            CheckSeparationInsideDeviceN(separation, ((PdfArray)deviceN.GetPdfObject()).Get(2), ((PdfArray)deviceN.GetPdfObject
                                ()).Get(3));
                        }
                    }
                    if (checkAlternate) {
                        CheckColorSpace(deviceN.GetBaseCs(), currentColorSpaces, false, fill);
                    }
                }
                else {
                    if (colorSpace is PdfSpecialCs.Indexed) {
                        if (checkAlternate) {
                            CheckColorSpace(((PdfSpecialCs.Indexed)colorSpace).GetBaseCs(), currentColorSpaces, true, fill);
                        }
                    }
                    else {
                        if (colorSpace is PdfSpecialCs.UncoloredTilingPattern) {
                            if (checkAlternate) {
                                CheckColorSpace(((PdfSpecialCs.UncoloredTilingPattern)colorSpace).GetUnderlyingColorSpace(), currentColorSpaces
                                    , true, fill);
                            }
                        }
                        else {
                            if (colorSpace is PdfDeviceCs.Rgb) {
                                if (!CheckDefaultCS(currentColorSpaces, fill, PdfName.DefaultRGB, 3)) {
                                    rgbIsUsed = true;
                                }
                            }
                            else {
                                if (colorSpace is PdfDeviceCs.Cmyk) {
                                    if (!CheckDefaultCS(currentColorSpaces, fill, PdfName.DefaultCMYK, 4)) {
                                        cmykIsUsed = true;
                                    }
                                }
                                else {
                                    if (colorSpace is PdfDeviceCs.Gray) {
                                        if (!CheckDefaultCS(currentColorSpaces, fill, PdfName.DefaultGray, 1)) {
                                            grayIsUsed = true;
                                        }
                                    }
                                }
                            }
                        }
                    }
                }
            }
            if (fill != null && colorSpace is PdfCieBasedCs.IccBased) {
                byte[] iccBytes = ((PdfArray)colorSpace.GetPdfObject()).GetAsStream(1).GetBytes();
                if (ICC_COLOR_SPACE_CMYK.Equals(IccProfile.GetIccColorSpaceName(iccBytes))) {
                    if ((bool)fill) {
                        currentFillCsIsIccBasedCMYK = true;
                    }
                    else {
                        currentStrokeCsIsIccBasedCMYK = true;
                    }
                }
            }
        }

        public override void CheckExtGState(CanvasGraphicsState extGState) {
            if (System.Convert.ToInt32(1).Equals(extGState.GetOverprintMode())) {
                if (extGState.GetFillOverprint() && currentFillCsIsIccBasedCMYK) {
                    throw new PdfAConformanceException(PdfAConformanceException.OVERPRINT_MODE_SHALL_NOT_BE_ONE_WHEN_AN_ICCBASED_CMYK_COLOUR_SPACE_IS_USED_AND_WHEN_OVERPRINTING_IS_SET_TO_TRUE
                        );
                }
                if (extGState.GetStrokeOverprint() && currentStrokeCsIsIccBasedCMYK) {
                    throw new PdfAConformanceException(PdfAConformanceException.OVERPRINT_MODE_SHALL_NOT_BE_ONE_WHEN_AN_ICCBASED_CMYK_COLOUR_SPACE_IS_USED_AND_WHEN_OVERPRINTING_IS_SET_TO_TRUE
                        );
                }
            }
            if (extGState.GetTransferFunction() != null) {
                throw new PdfAConformanceException(PdfAConformanceException.AN_EXTGSTATE_DICTIONARY_SHALL_NOT_CONTAIN_THE_TR_KEY
                    );
            }
            if (extGState.GetHTP() != null) {
                throw new PdfAConformanceException(PdfAConformanceException.AN_EXTGSTATE_DICTIONARY_SHALL_NOT_CONTAIN_THE_HTP_KEY
                    );
            }
            PdfObject transferFunction2 = extGState.GetTransferFunction2();
            if (transferFunction2 != null && !PdfName.Default.Equals(transferFunction2)) {
                throw new PdfAConformanceException(PdfAConformanceException.AN_EXTGSTATE_DICTIONARY_SHALL_NOT_CONTAIN_THE_TR_2_KEY_WITH_A_VALUE_OTHER_THAN_DEFAULT
                    );
            }
            if (extGState.GetHalftone() is PdfDictionary) {
                PdfDictionary halftoneDict = (PdfDictionary)extGState.GetHalftone();
                int? halftoneType = halftoneDict.GetAsInt(PdfName.HalftoneType);
                if (halftoneType != 1 && halftoneType != 5) {
                    throw new PdfAConformanceException(PdfAConformanceException.ALL_HALFTONES_SHALL_HAVE_HALFTONETYPE_1_OR_5);
                }
                if (halftoneDict.ContainsKey(PdfName.HalftoneName)) {
                    throw new PdfAConformanceException(PdfAConformanceException.HALFTONES_SHALL_NOT_CONTAIN_HALFTONENAME);
                }
            }
            CheckRenderingIntent(extGState.GetRenderingIntent());
            if (extGState.GetSoftMask() != null && extGState.GetSoftMask() is PdfDictionary) {
                transparencyIsUsed = true;
            }
            if (extGState.GetStrokeOpacity() < 1) {
                transparencyIsUsed = true;
            }
            if (extGState.GetFillOpacity() < 1) {
                transparencyIsUsed = true;
            }
            PdfObject bm = extGState.GetBlendMode();
            if (bm != null) {
                if (!PdfName.Normal.Equals(bm)) {
                    transparencyIsUsed = true;
                }
                if (bm is PdfArray) {
                    foreach (PdfObject b in (PdfArray)bm) {
                        CheckBlendMode((PdfName)b);
                    }
                }
                else {
                    if (bm is PdfName) {
                        CheckBlendMode((PdfName)bm);
                    }
                }
            }
        }

        protected internal override void CheckNonSymbolicTrueTypeFont(PdfTrueTypeFont trueTypeFont) {
            String encoding = trueTypeFont.GetFontEncoding().GetBaseEncoding();
            // non-symbolic true type font will always has an encoding entry in font dictionary in itext7
            if (!PdfEncodings.WINANSI.Equals(encoding) && !encoding.Equals(PdfEncodings.MACROMAN)) {
                throw new PdfAConformanceException(PdfAConformanceException.ALL_NON_SYMBOLIC_TRUE_TYPE_FONT_SHALL_SPECIFY_MAC_ROMAN_ENCODING_OR_WIN_ANSI_ENCODING
                    , trueTypeFont);
            }
        }

        // if font has differences array, itext7 ensures that all names in it are listed in AdobeGlyphList
        protected internal override double GetMaxRealValue() {
            return float.MaxValue;
        }

        protected internal override int GetMaxStringLength() {
            return 32767;
        }

        protected internal override void CheckAnnotation(PdfDictionary annotDic) {
            PdfName subtype = annotDic.GetAsName(PdfName.Subtype);
            if (subtype == null) {
                throw new PdfAConformanceException(PdfAConformanceException.ANNOTATION_TYPE_0_IS_NOT_PERMITTED).SetMessageParams
                    ("null");
            }
            if (forbiddenAnnotations.Contains(subtype)) {
                throw new PdfAConformanceException(PdfAConformanceException.ANNOTATION_TYPE_0_IS_NOT_PERMITTED).SetMessageParams
                    (subtype.GetValue());
            }
            if (!subtype.Equals(PdfName.Popup)) {
                PdfNumber f = annotDic.GetAsNumber(PdfName.F);
                if (f == null) {
                    throw new PdfAConformanceException(PdfAConformanceException.AN_ANNOTATION_DICTIONARY_SHALL_CONTAIN_THE_F_KEY
                        );
                }
                int flags = f.IntValue();
                if (!CheckFlag(flags, PdfAnnotation.PRINT) || CheckFlag(flags, PdfAnnotation.HIDDEN) || CheckFlag(flags, PdfAnnotation
                    .INVISIBLE) || CheckFlag(flags, PdfAnnotation.NO_VIEW) || CheckFlag(flags, PdfAnnotation.TOGGLE_NO_VIEW
                    )) {
                    throw new PdfAConformanceException(PdfAConformanceException.THE_F_KEYS_PRINT_FLAG_BIT_SHALL_BE_SET_TO_1_AND_ITS_HIDDEN_INVISIBLE_NOVIEW_AND_TOGGLENOVIEW_FLAG_BITS_SHALL_BE_SET_TO_0
                        );
                }
                if (subtype.Equals(PdfName.Text)) {
                    if (!CheckFlag(flags, PdfAnnotation.NO_ZOOM) || !CheckFlag(flags, PdfAnnotation.NO_ROTATE)) {
                        throw new PdfAConformanceException(PdfAConformanceLogMessageConstant.TEXT_ANNOTATIONS_SHOULD_SET_THE_NOZOOM_AND_NOROTATE_FLAG_BITS_OF_THE_F_KEY_TO_1
                            );
                    }
                }
            }
            if (PdfName.Widget.Equals(subtype) && (annotDic.ContainsKey(PdfName.AA) || annotDic.ContainsKey(PdfName.A)
                )) {
                throw new PdfAConformanceException(PdfAConformanceException.WIDGET_ANNOTATION_DICTIONARY_OR_FIELD_DICTIONARY_SHALL_NOT_INCLUDE_A_OR_AA_ENTRY
                    );
            }
            if (annotDic.ContainsKey(PdfName.AA)) {
                throw new PdfAConformanceException(PdfAConformanceException.AN_ANNOTATION_DICTIONARY_SHALL_NOT_CONTAIN_AA_KEY
                    );
            }
            if (CheckStructure(conformanceLevel)) {
                if (contentAnnotations.Contains(subtype) && !annotDic.ContainsKey(PdfName.Contents)) {
                    throw new PdfAConformanceException(PdfAConformanceException.ANNOTATION_OF_TYPE_0_SHOULD_HAVE_CONTENTS_KEY)
                        .SetMessageParams(subtype.GetValue());
                }
            }
            PdfDictionary ap = annotDic.GetAsDictionary(PdfName.AP);
            if (ap != null) {
                if (ap.ContainsKey(PdfName.R) || ap.ContainsKey(PdfName.D)) {
                    throw new PdfAConformanceException(PdfAConformanceException.APPEARANCE_DICTIONARY_SHALL_CONTAIN_ONLY_THE_N_KEY_WITH_STREAM_VALUE
                        );
                }
                PdfObject n = ap.Get(PdfName.N);
                if (PdfName.Widget.Equals(subtype) && PdfName.Btn.Equals(annotDic.GetAsName(PdfName.FT))) {
                    if (n == null || !n.IsDictionary()) {
                        throw new PdfAConformanceException(PdfAConformanceException.APPEARANCE_DICTIONARY_OF_WIDGET_SUBTYPE_AND_BTN_FIELD_TYPE_SHALL_CONTAIN_ONLY_THE_N_KEY_WITH_DICTIONARY_VALUE
                            );
                    }
                }
                else {
                    if (n == null || !n.IsStream()) {
                        throw new PdfAConformanceException(PdfAConformanceException.APPEARANCE_DICTIONARY_SHALL_CONTAIN_ONLY_THE_N_KEY_WITH_STREAM_VALUE
                            );
                    }
                }
                CheckResourcesOfAppearanceStreams(ap);
            }
            else {
                bool isCorrectRect = false;
                PdfArray rect = annotDic.GetAsArray(PdfName.Rect);
                if (rect != null && rect.Size() == 4) {
                    PdfNumber index0 = rect.GetAsNumber(0);
                    PdfNumber index1 = rect.GetAsNumber(1);
                    PdfNumber index2 = rect.GetAsNumber(2);
                    PdfNumber index3 = rect.GetAsNumber(3);
                    if (index0 != null && index1 != null && index2 != null && index3 != null && index0.FloatValue() == index2.
                        FloatValue() && index1.FloatValue() == index3.FloatValue()) {
                        isCorrectRect = true;
                    }
                }
                if (!PdfName.Popup.Equals(subtype) && !PdfName.Link.Equals(subtype) && !isCorrectRect) {
                    throw new PdfAConformanceException(PdfAConformanceException.EVERY_ANNOTATION_SHALL_HAVE_AT_LEAST_ONE_APPEARANCE_DICTIONARY
                        );
                }
            }
        }

        protected internal override void CheckForm(PdfDictionary form) {
            if (form != null) {
                PdfBoolean needAppearances = form.GetAsBoolean(PdfName.NeedAppearances);
                if (needAppearances != null && needAppearances.GetValue()) {
                    throw new PdfAConformanceException(PdfAConformanceException.NEEDAPPEARANCES_FLAG_OF_THE_INTERACTIVE_FORM_DICTIONARY_SHALL_EITHER_NOT_BE_PRESENTED_OR_SHALL_BE_FALSE
                        );
                }
                if (form.ContainsKey(PdfName.XFA)) {
                    throw new PdfAConformanceException(PdfAConformanceException.THE_INTERACTIVE_FORM_DICTIONARY_SHALL_NOT_CONTAIN_THE_XFA_KEY
                        );
                }
                CheckResources(form.GetAsDictionary(PdfName.DR));
                PdfArray fields = form.GetAsArray(PdfName.Fields);
                if (fields != null) {
                    fields = GetFormFields(fields);
                    foreach (PdfObject field in fields) {
                        PdfDictionary fieldDic = (PdfDictionary)field;
                        CheckResources(fieldDic.GetAsDictionary(PdfName.DR));
                    }
                }
            }
        }

        protected internal override void CheckCatalogValidEntries(PdfDictionary catalogDict) {
            if (catalogDict.ContainsKey(PdfName.NeedsRendering)) {
                throw new PdfAConformanceException(PdfAConformanceException.THE_CATALOG_DICTIONARY_SHALL_NOT_CONTAIN_THE_NEEDSRENDERING_KEY
                    );
            }
            if (catalogDict.ContainsKey(PdfName.AA)) {
                throw new PdfAConformanceException(PdfAConformanceException.A_CATALOG_DICTIONARY_SHALL_NOT_CONTAIN_AA_ENTRY
                    );
            }
            if (catalogDict.ContainsKey(PdfName.Requirements)) {
                throw new PdfAConformanceException(PdfAConformanceException.A_CATALOG_DICTIONARY_SHALL_NOT_CONTAIN_REQUIREMENTS_ENTRY
                    );
            }
            PdfDictionary permissions = catalogDict.GetAsDictionary(PdfName.Perms);
            if (permissions != null) {
                foreach (PdfName dictKey in permissions.KeySet()) {
                    if (PdfName.DocMDP.Equals(dictKey)) {
                        PdfDictionary signatureDict = permissions.GetAsDictionary(PdfName.DocMDP);
                        if (signatureDict != null) {
                            PdfArray references = signatureDict.GetAsArray(PdfName.Reference);
                            if (references != null) {
                                for (int i = 0; i < references.Size(); i++) {
                                    PdfDictionary referenceDict = references.GetAsDictionary(i);
                                    if (referenceDict.ContainsKey(PdfName.DigestLocation) || referenceDict.ContainsKey(PdfName.DigestMethod) ||
                                         referenceDict.ContainsKey(PdfName.DigestValue)) {
                                        throw new PdfAConformanceException(PdfAConformanceException.SIGNATURE_REFERENCES_DICTIONARY_SHALL_NOT_CONTAIN_DIGESTLOCATION_DIGESTMETHOD_DIGESTVALUE
                                            );
                                    }
                                }
                            }
                        }
                    }
                    else {
                        if (PdfName.UR3.Equals(dictKey)) {
                        }
                        else {
                            throw new PdfAConformanceException(PdfAConformanceException.NO_KEYS_OTHER_THAN_UR3_AND_DOC_MDP_SHALL_BE_PRESENT_IN_A_PERMISSIONS_DICTIONARY
                                );
                        }
                    }
                }
            }
            PdfDictionary namesDictionary = catalogDict.GetAsDictionary(PdfName.Names);
            if (namesDictionary != null && namesDictionary.ContainsKey(PdfName.AlternatePresentations)) {
                throw new PdfAConformanceException(PdfAConformanceException.A_CATALOG_DICTIONARY_SHALL_NOT_CONTAIN_ALTERNATEPRESENTATIONS_NAMES_ENTRY
                    );
            }
            PdfDictionary oCProperties = catalogDict.GetAsDictionary(PdfName.OCProperties);
            if (oCProperties != null) {
                IList<PdfDictionary> configList = new List<PdfDictionary>();
                PdfDictionary d = oCProperties.GetAsDictionary(PdfName.D);
                if (d != null) {
                    configList.Add(d);
                }
                PdfArray configs = oCProperties.GetAsArray(PdfName.Configs);
                if (configs != null) {
                    foreach (PdfObject config in configs) {
                        configList.Add((PdfDictionary)config);
                    }
                }
                ICollection<PdfObject> ocgs = new HashSet<PdfObject>();
                PdfArray ocgsArray = oCProperties.GetAsArray(PdfName.OCGs);
                if (ocgsArray != null) {
                    foreach (PdfObject ocg in ocgsArray) {
                        ocgs.Add(ocg);
                    }
                }
                HashSet<String> names = new HashSet<String>();
                HashSet<PdfObject> order = new HashSet<PdfObject>();
                foreach (PdfDictionary config in configList) {
                    PdfString name = config.GetAsString(PdfName.Name);
                    if (name == null) {
                        throw new PdfAConformanceException(PdfAConformanceException.OPTIONAL_CONTENT_CONFIGURATION_DICTIONARY_SHALL_CONTAIN_NAME_ENTRY
                            );
                    }
                    if (!names.Add(name.ToUnicodeString())) {
                        throw new PdfAConformanceException(PdfAConformanceException.VALUE_OF_NAME_ENTRY_SHALL_BE_UNIQUE_AMONG_ALL_OPTIONAL_CONTENT_CONFIGURATION_DICTIONARIES
                            );
                    }
                    if (config.ContainsKey(PdfName.AS)) {
                        throw new PdfAConformanceException(PdfAConformanceException.THE_AS_KEY_SHALL_NOT_APPEAR_IN_ANY_OPTIONAL_CONTENT_CONFIGURATION_DICTIONARY
                            );
                    }
                    PdfArray orderArray = config.GetAsArray(PdfName.Order);
                    if (orderArray != null) {
                        FillOrderRecursively(orderArray, order);
                    }
                }
                if (order.Count != ocgs.Count) {
                    throw new PdfAConformanceException(PdfAConformanceException.ORDER_ARRAY_SHALL_CONTAIN_REFERENCES_TO_ALL_OCGS
                        );
                }
                order.RetainAll(ocgs);
                if (order.Count != ocgs.Count) {
                    throw new PdfAConformanceException(PdfAConformanceException.ORDER_ARRAY_SHALL_CONTAIN_REFERENCES_TO_ALL_OCGS
                        );
                }
            }
        }

        protected internal override void CheckPageSize(PdfDictionary page) {
            PdfName[] boxNames = new PdfName[] { PdfName.MediaBox, PdfName.CropBox, PdfName.TrimBox, PdfName.ArtBox, PdfName
                .BleedBox };
            foreach (PdfName boxName in boxNames) {
                Rectangle box = page.GetAsRectangle(boxName);
                if (box != null) {
                    float width = box.GetWidth();
                    float height = box.GetHeight();
                    if (width < MIN_PAGE_SIZE || width > MAX_PAGE_SIZE || height < MIN_PAGE_SIZE || height > MAX_PAGE_SIZE) {
                        throw new PdfAConformanceException(PdfAConformanceException.THE_PAGE_LESS_3_UNITS_NO_GREATER_14400_IN_EITHER_DIRECTION
                            );
                    }
                }
            }
        }

        protected internal override void CheckFileSpec(PdfDictionary fileSpec) {
            if (fileSpec.ContainsKey(PdfName.EF)) {
                if (!fileSpec.ContainsKey(PdfName.F) || !fileSpec.ContainsKey(PdfName.UF)) {
                    throw new PdfAConformanceException(PdfAConformanceException.FILE_SPECIFICATION_DICTIONARY_SHALL_CONTAIN_F_KEY_AND_UF_KEY
                        );
                }
                if (!fileSpec.ContainsKey(PdfName.Desc)) {
                    ILog logger = LogManager.GetLogger(typeof(PdfAChecker));
                    logger.Warn(PdfAConformanceLogMessageConstant.FILE_SPECIFICATION_DICTIONARY_SHOULD_CONTAIN_DESC_KEY);
                }
                PdfDictionary ef = fileSpec.GetAsDictionary(PdfName.EF);
                PdfStream embeddedFile = ef.GetAsStream(PdfName.F);
                if (embeddedFile == null) {
                    throw new PdfAConformanceException(PdfAConformanceException.EF_KEY_OF_FILE_SPECIFICATION_DICTIONARY_SHALL_CONTAIN_DICTIONARY_WITH_VALID_F_KEY
                        );
                }
                // iText doesn't check whether provided file is compliant to PDF-A specs.
                ILog logger_1 = LogManager.GetLogger(typeof(PdfAChecker));
                logger_1.Warn(PdfAConformanceLogMessageConstant.EMBEDDED_FILE_SHALL_BE_COMPLIANT_WITH_SPEC);
            }
        }

        protected internal override void CheckPdfStream(PdfStream stream) {
            if (stream.ContainsKey(PdfName.F) || stream.ContainsKey(PdfName.FFilter) || stream.ContainsKey(PdfName.FDecodeParams
                )) {
                throw new PdfAConformanceException(PdfAConformanceException.STREAM_OBJECT_DICTIONARY_SHALL_NOT_CONTAIN_THE_F_FFILTER_OR_FDECODEPARAMS_KEYS
                    );
            }
            PdfObject filter = stream.Get(PdfName.Filter);
            if (filter is PdfName) {
                if (filter.Equals(PdfName.LZWDecode)) {
                    throw new PdfAConformanceException(PdfAConformanceException.LZWDECODE_FILTER_IS_NOT_PERMITTED);
                }
                if (filter.Equals(PdfName.Crypt)) {
                    PdfDictionary decodeParams = stream.GetAsDictionary(PdfName.DecodeParms);
                    if (decodeParams != null) {
                        PdfName cryptFilterName = decodeParams.GetAsName(PdfName.Name);
                        if (cryptFilterName != null && !cryptFilterName.Equals(PdfName.Identity)) {
                            throw new PdfAConformanceException(PdfAConformanceException.NOT_IDENTITY_CRYPT_FILTER_IS_NOT_PERMITTED);
                        }
                    }
                }
            }
            else {
                if (filter is PdfArray) {
                    for (int i = 0; i < ((PdfArray)filter).Size(); i++) {
                        PdfName f = ((PdfArray)filter).GetAsName(i);
                        if (f.Equals(PdfName.LZWDecode)) {
                            throw new PdfAConformanceException(PdfAConformanceException.LZWDECODE_FILTER_IS_NOT_PERMITTED);
                        }
                        if (f.Equals(PdfName.Crypt)) {
                            PdfArray decodeParams = stream.GetAsArray(PdfName.DecodeParms);
                            if (decodeParams != null && i < decodeParams.Size()) {
                                PdfDictionary decodeParam = decodeParams.GetAsDictionary(i);
                                PdfName cryptFilterName = decodeParam.GetAsName(PdfName.Name);
                                if (cryptFilterName != null && !cryptFilterName.Equals(PdfName.Identity)) {
                                    throw new PdfAConformanceException(PdfAConformanceException.NOT_IDENTITY_CRYPT_FILTER_IS_NOT_PERMITTED);
                                }
                            }
                        }
                    }
                }
            }
        }

        protected internal override void CheckPageObject(PdfDictionary pageDict, PdfDictionary pageResources) {
            if (pageDict.ContainsKey(PdfName.AA)) {
                throw new PdfAConformanceException(PdfAConformanceException.THE_PAGE_DICTIONARY_SHALL_NOT_CONTAIN_AA_ENTRY
                    );
            }
            if (pageDict.ContainsKey(PdfName.PresSteps)) {
                throw new PdfAConformanceException(PdfAConformanceException.THE_PAGE_DICTIONARY_SHALL_NOT_CONTAIN_PRESSTEPS_ENTRY
                    );
            }
            if (pageDict.ContainsKey(PdfName.Group) && PdfName.Transparency.Equals(pageDict.GetAsDictionary(PdfName.Group
                ).GetAsName(PdfName.S))) {
                transparencyIsUsed = true;
                PdfObject cs = pageDict.GetAsDictionary(PdfName.Group).Get(PdfName.CS);
                if (cs != null) {
                    PdfDictionary currentColorSpaces = pageResources.GetAsDictionary(PdfName.ColorSpace);
                    CheckColorSpace(PdfColorSpace.MakeColorSpace(cs), currentColorSpaces, true, null);
                }
            }
        }

        protected internal override void CheckOutputIntents(PdfDictionary catalog) {
            PdfArray outputIntents = catalog.GetAsArray(PdfName.OutputIntents);
            if (outputIntents == null) {
                return;
            }
            int i;
            PdfObject destOutputProfile = null;
            for (i = 0; i < outputIntents.Size() && destOutputProfile == null; ++i) {
                destOutputProfile = outputIntents.GetAsDictionary(i).Get(PdfName.DestOutputProfile);
            }
            for (; i < outputIntents.Size(); ++i) {
                PdfObject otherDestOutputProfile = outputIntents.GetAsDictionary(i).Get(PdfName.DestOutputProfile);
                if (otherDestOutputProfile != null && destOutputProfile != otherDestOutputProfile) {
                    throw new PdfAConformanceException(PdfAConformanceException.IF_OUTPUTINTENTS_ARRAY_HAS_MORE_THAN_ONE_ENTRY_WITH_DESTOUTPUTPROFILE_KEY_THE_SAME_INDIRECT_OBJECT_SHALL_BE_USED_AS_THE_VALUE_OF_THAT_OBJECT
                        );
                }
            }
            if (destOutputProfile != null) {
                String deviceClass = IccProfile.GetIccDeviceClass(((PdfStream)destOutputProfile).GetBytes());
                if (!ICC_DEVICE_CLASS_OUTPUT_PROFILE.Equals(deviceClass) && !ICC_DEVICE_CLASS_MONITOR_PROFILE.Equals(deviceClass
                    )) {
                    throw new PdfAConformanceException(PdfAConformanceException.PROFILE_STREAM_OF_OUTPUTINTENT_SHALL_BE_OUTPUT_PROFILE_PRTR_OR_MONITOR_PROFILE_MNTR
                        );
                }
                String cs = IccProfile.GetIccColorSpaceName(((PdfStream)destOutputProfile).GetBytes());
                if (!ICC_COLOR_SPACE_RGB.Equals(cs) && !ICC_COLOR_SPACE_CMYK.Equals(cs) && !ICC_COLOR_SPACE_GRAY.Equals(cs
                    )) {
                    throw new PdfAConformanceException(PdfAConformanceException.OUTPUT_INTENT_COLOR_SPACE_SHALL_BE_EITHER_GRAY_RGB_OR_CMYK
                        );
                }
            }
        }

        protected internal override ICollection<PdfName> GetForbiddenActions() {
            return forbiddenActions;
        }

        protected internal override ICollection<PdfName> GetAllowedNamedActions() {
            return allowedNamedActions;
        }

        protected internal override void CheckColorsUsages() {
            if (transparencyIsUsed && pdfAOutputIntentColorSpace == null) {
                throw new PdfAConformanceException(PdfAConformanceException.IF_THE_DOCUMENT_DOES_NOT_CONTAIN_A_PDFA_OUTPUTINTENT_TRANSPARENCY_IS_FORBIDDEN
                    );
            }
            if ((rgbIsUsed || cmykIsUsed || grayIsUsed) && pdfAOutputIntentColorSpace == null) {
                throw new PdfAConformanceException(PdfAConformanceException.IF_DEVICE_RGB_CMYK_GRAY_USED_IN_FILE_THAT_FILE_SHALL_CONTAIN_PDFA_OUTPUTINTENT_OR_DEFAULT_RGB_CMYK_GRAY_IN_USAGE_CONTEXT
                    );
            }
            if (rgbIsUsed) {
                if (!ICC_COLOR_SPACE_RGB.Equals(pdfAOutputIntentColorSpace)) {
                    throw new PdfAConformanceException(PdfAConformanceException.DEVICERGB_MAY_BE_USED_ONLY_IF_THE_FILE_HAS_A_RGB_PDFA_OUTPUT_INTENT_OR_DEFAULTRGB_IN_USAGE_CONTEXT
                        );
                }
            }
            if (cmykIsUsed) {
                if (!ICC_COLOR_SPACE_CMYK.Equals(pdfAOutputIntentColorSpace)) {
                    throw new PdfAConformanceException(PdfAConformanceException.DEVICECMYK_MAY_BE_USED_ONLY_IF_THE_FILE_HAS_A_CMYK_PDFA_OUTPUT_INTENT_OR_DEFAULTCMYK_IN_USAGE_CONTEXT
                        );
                }
            }
        }

        protected internal override void CheckImage(PdfStream image, PdfDictionary currentColorSpaces) {
            PdfColorSpace colorSpace = null;
            if (IsAlreadyChecked(image)) {
                colorSpace = checkedObjectsColorspace.Get(image);
                CheckColorSpace(colorSpace, currentColorSpaces, true, null);
                return;
            }
            PdfObject colorSpaceObj = image.Get(PdfName.ColorSpace);
            if (colorSpaceObj != null) {
                colorSpace = PdfColorSpace.MakeColorSpace(colorSpaceObj);
                CheckColorSpace(colorSpace, currentColorSpaces, true, null);
                checkedObjectsColorspace.Put(image, colorSpace);
            }
            if (image.ContainsKey(PdfName.Alternates)) {
                throw new PdfAConformanceException(PdfAConformanceException.AN_IMAGE_DICTIONARY_SHALL_NOT_CONTAIN_ALTERNATES_KEY
                    );
            }
            if (image.ContainsKey(PdfName.OPI)) {
                throw new PdfAConformanceException(PdfAConformanceException.AN_IMAGE_DICTIONARY_SHALL_NOT_CONTAIN_OPI_KEY);
            }
            if (image.ContainsKey(PdfName.Interpolate) && (bool)image.GetAsBool(PdfName.Interpolate)) {
                throw new PdfAConformanceException(PdfAConformanceException.THE_VALUE_OF_INTERPOLATE_KEY_SHALL_BE_FALSE);
            }
            CheckRenderingIntent(image.GetAsName(PdfName.Intent));
            if (image.GetAsStream(PdfName.SMask) != null) {
                transparencyIsUsed = true;
            }
            if (image.ContainsKey(PdfName.SMaskInData) && image.GetAsInt(PdfName.SMaskInData) > 0) {
                transparencyIsUsed = true;
            }
            if (PdfName.JPXDecode.Equals(image.Get(PdfName.Filter))) {
                Jpeg2000ImageData jpgImage = (Jpeg2000ImageData)ImageDataFactory.CreateJpeg2000(image.GetBytes(false));
                Jpeg2000ImageData.Parameters @params = jpgImage.GetParameters();
                /* Concerning !params.isJpxBaseline check
                *
                * In pdf/a-2 ISO (ISO 19005-2:2011  6.2.8.3 JPEG2000) is stated that:
                * "Only the JPX baseline set of features, ... , shall be used."
                *
                * Also in jpeg2000 ISO (ISO/IEC 15444-2:2004   Annex M: M.9.2 Support for JPX feature set) is stated that:
                * "In general, a JPX reader is not required to support the entire set of features defined within this Recommendation |International Standard.
                * However, to promote interoperability, the following baseline set of features is defined. Files that
                * are written in such a way as to allow a reader that supports only this JPX baseline set of features to properly open the
                * file shall contain a CLi field in the File Type box with the value 'jpxb' (0x6a70 7862); all JPX baseline readers are
                * required to properly support all files with this code in the compatibility list in the File Type box."
                *
                * Therefore, I assumed that a file, which doesn't has the jpxb flag (which can be checked with the isJpxBaseline flag)
                * uses not only JPX baseline set of features.
                *
                * But, all the test files used in iText5 failed on this check, so may be my assumption is wrong.
                */
                if (!@params.isJp2) {
                    /*|| !params.isJpxBaseline*/
                    throw new PdfAConformanceException(PdfAConformanceException.ONLY_JPX_BASELINE_SET_OF_FEATURES_SHALL_BE_USED
                        );
                }
                if (@params.numOfComps != 1 && @params.numOfComps != 3 && @params.numOfComps != 4) {
                    throw new PdfAConformanceException(PdfAConformanceException.THE_NUMBER_OF_COLOUR_CHANNELS_IN_THE_JPEG2000_DATA_SHALL_BE_1_3_OR_4
                        );
                }
                if (@params.colorSpecBoxes != null && @params.colorSpecBoxes.Count > 1) {
                    int numOfApprox0x01 = 0;
                    foreach (Jpeg2000ImageData.ColorSpecBox colorSpecBox in @params.colorSpecBoxes) {
                        if (colorSpecBox.GetApprox() == 1) {
                            ++numOfApprox0x01;
                            if (numOfApprox0x01 == 1 && colorSpecBox.GetMeth() != 1 && colorSpecBox.GetMeth() != 2 && colorSpecBox.GetMeth
                                () != 3) {
                                throw new PdfAConformanceException(PdfAConformanceException.THE_VALUE_OF_THE_METH_ENTRY_IN_COLR_BOX_SHALL_BE_1_2_OR_3
                                    );
                            }
                            if (image.Get(PdfName.ColorSpace) == null) {
                                switch (colorSpecBox.GetEnumCs()) {
                                    case 1: {
                                        PdfDeviceCs.Gray deviceGrayCs = new PdfDeviceCs.Gray();
                                        CheckColorSpace(deviceGrayCs, currentColorSpaces, true, null);
                                        checkedObjectsColorspace.Put(image, deviceGrayCs);
                                        break;
                                    }

                                    case 3: {
                                        PdfDeviceCs.Rgb deviceRgbCs = new PdfDeviceCs.Rgb();
                                        CheckColorSpace(deviceRgbCs, currentColorSpaces, true, null);
                                        checkedObjectsColorspace.Put(image, deviceRgbCs);
                                        break;
                                    }

                                    case 12: {
                                        PdfDeviceCs.Cmyk deviceCmykCs = new PdfDeviceCs.Cmyk();
                                        CheckColorSpace(deviceCmykCs, currentColorSpaces, true, null);
                                        checkedObjectsColorspace.Put(image, deviceCmykCs);
                                        break;
                                    }
                                }
                            }
                        }
                        if (colorSpecBox.GetEnumCs() == 19) {
                            throw new PdfAConformanceException(PdfAConformanceException.JPEG2000_ENUMERATED_COLOUR_SPACE_19_CIEJAB_SHALL_NOT_BE_USED
                                );
                        }
                    }
                    if (numOfApprox0x01 != 1) {
                        throw new PdfAConformanceException(PdfAConformanceException.EXACTLY_ONE_COLOUR_SPACE_SPECIFICATION_SHALL_HAVE_THE_VALUE_0X01_IN_THE_APPROX_FIELD
                            );
                    }
                }
                if (jpgImage.GetBpc() < 1 || jpgImage.GetBpc() > 38) {
                    throw new PdfAConformanceException(PdfAConformanceException.THE_BIT_DEPTH_OF_THE_JPEG2000_DATA_SHALL_HAVE_A_VALUE_IN_THE_RANGE_1_TO_38
                        );
                }
                // The Bits Per Component box specifies the bit depth of each component.
                // If the bit depth of all components in the codestream is the same (in both sign and precision),
                // then this box shall not be found. Otherwise, this box specifies the bit depth of each individual component.
                if (@params.bpcBoxData != null) {
                    throw new PdfAConformanceException(PdfAConformanceException.ALL_COLOUR_CHANNELS_IN_THE_JPEG2000_DATA_SHALL_HAVE_THE_SAME_BIT_DEPTH
                        );
                }
            }
        }

        protected internal override void CheckFormXObject(PdfStream form) {
            if (IsAlreadyChecked(form)) {
                return;
            }
            if (form.ContainsKey(PdfName.OPI)) {
                throw new PdfAConformanceException(PdfAConformanceException.A_FORM_XOBJECT_DICTIONARY_SHALL_NOT_CONTAIN_OPI_KEY
                    );
            }
            if (form.ContainsKey(PdfName.PS)) {
                throw new PdfAConformanceException(PdfAConformanceException.A_FORM_XOBJECT_DICTIONARY_SHALL_NOT_CONTAIN_PS_KEY
                    );
            }
            if (PdfName.PS.Equals(form.GetAsName(PdfName.Subtype2))) {
                throw new PdfAConformanceException(PdfAConformanceException.A_FORM_XOBJECT_DICTIONARY_SHALL_NOT_CONTAIN_SUBTYPE2_KEY_WITH_A_VALUE_OF_PS
                    );
            }
            if (form.ContainsKey(PdfName.Group) && PdfName.Transparency.Equals(form.GetAsDictionary(PdfName.Group).GetAsName
                (PdfName.S))) {
                transparencyIsUsed = true;
                PdfObject cs = form.GetAsDictionary(PdfName.Group).Get(PdfName.CS);
                PdfDictionary resources = form.GetAsDictionary(PdfName.Resources);
                if (cs != null && resources != null) {
                    PdfDictionary currentColorSpaces = resources.GetAsDictionary(PdfName.ColorSpace);
                    CheckColorSpace(PdfColorSpace.MakeColorSpace(cs), currentColorSpaces, true, null);
                }
            }
            CheckResources(form.GetAsDictionary(PdfName.Resources));
        }

        private void CheckBlendMode(PdfName blendMode) {
            if (!allowedBlendModes.Contains(blendMode)) {
                throw new PdfAConformanceException(PdfAConformanceException.ONLY_STANDARD_BLEND_MODES_SHALL_BE_USED_FOR_THE_VALUE_OF_THE_BM_KEY_IN_AN_EXTENDED_GRAPHIC_STATE_DICTIONARY
                    );
            }
        }

<<<<<<< HEAD
        private void CheckSeparationInsideDeviceN(PdfArray separation, PdfObject deviceNColorSpace, PdfObject deviceNTintTransform
            ) {
            if (!IsAltCSIsTheSame(separation.Get(2), deviceNColorSpace) || !deviceNTintTransform.Equals(separation.Get
                (3))) {
                LOGGER.Warn(PdfAConformanceException.WarningTintTransformAndAlternateSpaceOfSeparationArraysInTheColorantsOfDeviceNShallBeConsistentWithSameAttributesOfDeviceN
=======
        private void CheckSeparationInsideDeviceN(PdfArray separation, PdfObject deviceNColorSpace, PdfIndirectReference
             deviceNTintTransform) {
            if (!IsAltCSIsTheSame(separation.Get(2), deviceNColorSpace) || !deviceNTintTransform.Equals(separation.GetAsDictionary
                (3).GetIndirectReference())) {
                throw new PdfAConformanceException(PdfAConformanceException.TINT_TRANSFORM_AND_ALTERNATE_SPACE_OF_SEPARATION_ARRAYS_IN_THE_COLORANTS_OF_DEVICE_N_SHALL_BE_CONSISTENT_WITH_SAME_ATTRIBUTES_OF_DEVICE_N
>>>>>>> a44281bd
                    );
            }
            CheckSeparationCS(separation);
        }

        private void CheckSeparationCS(PdfArray separation) {
            if (separationColorSpaces.ContainsKey(separation.GetAsName(0))) {
                bool altCSIsTheSame;
                bool tintTransformIsTheSame;
                PdfArray sameNameSeparation = separationColorSpaces.Get(separation.GetAsName(0));
                PdfObject cs1 = separation.Get(2);
                PdfObject cs2 = sameNameSeparation.Get(2);
                altCSIsTheSame = IsAltCSIsTheSame(cs1, cs2);
                // TODO(DEVSIX-1672) in fact need to check if objects content is equal. ISO 19005-2, 6.2.4.4 "Separation and DeviceN colour spaces":
                // In evaluating equivalence, the PDF objects shall be compared, rather than the computational
                // result of the use of those PDF objects. Compression and whether or not an object is direct or indirect shall be ignored.
                PdfObject f1Obj = separation.Get(3);
                PdfObject f2Obj = sameNameSeparation.Get(3);
                //Can be a stream or dict
                bool bothAllowedType = (f1Obj.GetObjectType() == f2Obj.GetObjectType()) && (f1Obj.IsDictionary() || f1Obj.
                    IsStream());
                //Check if the indirect references are equal
                tintTransformIsTheSame = bothAllowedType && f1Obj.Equals(f2Obj);
                if (!altCSIsTheSame || !tintTransformIsTheSame) {
                    throw new PdfAConformanceException(PdfAConformanceException.TINT_TRANSFORM_AND_ALTERNATE_SPACE_SHALL_BE_THE_SAME_FOR_THE_ALL_SEPARATION_CS_WITH_THE_SAME_NAME
                        );
                }
            }
            else {
                separationColorSpaces.Put(separation.GetAsName(0), separation);
            }
        }

        private bool IsAltCSIsTheSame(PdfObject cs1, PdfObject cs2) {
            bool altCSIsTheSame = false;
            if (cs1 is PdfName) {
                altCSIsTheSame = cs1.Equals(cs2);
            }
            else {
                if (cs1 is PdfArray && cs2 is PdfArray) {
                    // TODO(DEVSIX-1672) in fact need to check if objects content is equal. ISO 19005-2, 6.2.4.4 "Separation and DeviceN colour spaces":
                    // In evaluating equivalence, the PDF objects shall be compared, rather than the computational
                    // result of the use of those PDF objects. Compression and whether or not an object is direct or indirect shall be ignored.
                    altCSIsTheSame = ((PdfArray)cs1).Get(0).Equals(((PdfArray)cs1).Get(0));
                }
            }
            return altCSIsTheSame;
        }

        private void FillOrderRecursively(PdfArray orderArray, ICollection<PdfObject> order) {
            foreach (PdfObject orderItem in orderArray) {
                if (!orderItem.IsArray()) {
                    order.Add(orderItem);
                }
                else {
                    FillOrderRecursively((PdfArray)orderItem, order);
                }
            }
        }

        private bool CheckDefaultCS(PdfDictionary currentColorSpaces, bool? fill, PdfName defaultCsName, int numOfComponents
            ) {
            if (currentColorSpaces == null) {
                return false;
            }
            if (!currentColorSpaces.ContainsKey(defaultCsName)) {
                return false;
            }
            PdfObject defaultCsObj = currentColorSpaces.Get(defaultCsName);
            PdfColorSpace defaultCs = PdfColorSpace.MakeColorSpace(defaultCsObj);
            if (defaultCs is PdfDeviceCs) {
                throw new PdfAConformanceException(PdfAConformanceException.COLOR_SPACE_0_SHALL_BE_DEVICE_INDEPENDENT).SetMessageParams
                    (defaultCsName.ToString());
            }
            if (defaultCs.GetNumberOfComponents() != numOfComponents) {
                throw new PdfAConformanceException(PdfAConformanceException.COLOR_SPACE_0_SHALL_HAVE_1_COMPONENTS).SetMessageParams
                    (defaultCsName.GetValue(), numOfComponents);
            }
            CheckColorSpace(defaultCs, currentColorSpaces, false, fill);
            return true;
        }
    }
}<|MERGE_RESOLUTION|>--- conflicted
+++ resolved
@@ -47,7 +47,6 @@
 using iText.IO.Colors;
 using iText.IO.Font;
 using iText.IO.Image;
-using iText.IO.Log;
 using iText.Kernel.Colors;
 using iText.Kernel.Font;
 using iText.Kernel.Geom;
@@ -92,7 +91,7 @@
 
         private IDictionary<PdfName, PdfArray> separationColorSpaces = new Dictionary<PdfName, PdfArray>();
 
-        private static readonly ILogger LOGGER = LoggerFactory.GetLogger(typeof(iText.Pdfa.Checker.PdfA2Checker));
+        private static readonly ILog LOGGER = LogManager.GetLogger(typeof(iText.Pdfa.Checker.PdfA2Checker));
 
         /// <summary>Creates a PdfA2Checker with the required conformance level</summary>
         /// <param name="conformanceLevel">
@@ -137,24 +136,15 @@
                     PdfObject colorSpace = shadingDictionary.Get(PdfName.ColorSpace);
                     CheckColorSpace(PdfColorSpace.MakeColorSpace(colorSpace), currentColorSpaces, true, true);
                     PdfDictionary extGStateDict = ((PdfDictionary)pattern.GetPdfObject()).GetAsDictionary(PdfName.ExtGState);
-<<<<<<< HEAD
-                    CanvasGraphicsState gState = new _CanvasGraphicsState_157(extGStateDict);
-=======
-                    CanvasGraphicsState gState = new _CanvasGraphicsState_156(extGStateDict);
->>>>>>> a44281bd
+                    CanvasGraphicsState gState = new _CanvasGraphicsState_159(extGStateDict);
                     CheckExtGState(gState);
                 }
             }
             CheckColorSpace(color.GetColorSpace(), currentColorSpaces, true, fill);
         }
 
-<<<<<<< HEAD
-        private sealed class _CanvasGraphicsState_157 : CanvasGraphicsState {
-            public _CanvasGraphicsState_157(PdfDictionary extGStateDict) {
-=======
-        private sealed class _CanvasGraphicsState_156 : CanvasGraphicsState {
-            public _CanvasGraphicsState_156(PdfDictionary extGStateDict) {
->>>>>>> a44281bd
+        private sealed class _CanvasGraphicsState_159 : CanvasGraphicsState {
+            public _CanvasGraphicsState_159(PdfDictionary extGStateDict) {
                 this.extGStateDict = extGStateDict;
  {
                     this.UpdateFromExtGState(new PdfExtGState(extGStateDict));
@@ -855,19 +845,11 @@
             }
         }
 
-<<<<<<< HEAD
         private void CheckSeparationInsideDeviceN(PdfArray separation, PdfObject deviceNColorSpace, PdfObject deviceNTintTransform
             ) {
             if (!IsAltCSIsTheSame(separation.Get(2), deviceNColorSpace) || !deviceNTintTransform.Equals(separation.Get
                 (3))) {
-                LOGGER.Warn(PdfAConformanceException.WarningTintTransformAndAlternateSpaceOfSeparationArraysInTheColorantsOfDeviceNShallBeConsistentWithSameAttributesOfDeviceN
-=======
-        private void CheckSeparationInsideDeviceN(PdfArray separation, PdfObject deviceNColorSpace, PdfIndirectReference
-             deviceNTintTransform) {
-            if (!IsAltCSIsTheSame(separation.Get(2), deviceNColorSpace) || !deviceNTintTransform.Equals(separation.GetAsDictionary
-                (3).GetIndirectReference())) {
                 throw new PdfAConformanceException(PdfAConformanceException.TINT_TRANSFORM_AND_ALTERNATE_SPACE_OF_SEPARATION_ARRAYS_IN_THE_COLORANTS_OF_DEVICE_N_SHALL_BE_CONSISTENT_WITH_SAME_ATTRIBUTES_OF_DEVICE_N
->>>>>>> a44281bd
                     );
             }
             CheckSeparationCS(separation);
