/*

This file is part of the iText (R) project.
Copyright (c) 1998-2017 iText Group NV
Authors: Bruno Lowagie, Paulo Soares, et al.

This program is free software; you can redistribute it and/or modify
it under the terms of the GNU Affero General Public License version 3
as published by the Free Software Foundation with the addition of the
following permission added to Section 15 as permitted in Section 7(a):
FOR ANY PART OF THE COVERED WORK IN WHICH THE COPYRIGHT IS OWNED BY
ITEXT GROUP. ITEXT GROUP DISCLAIMS THE WARRANTY OF NON INFRINGEMENT
OF THIRD PARTY RIGHTS

This program is distributed in the hope that it will be useful, but
WITHOUT ANY WARRANTY; without even the implied warranty of MERCHANTABILITY
or FITNESS FOR A PARTICULAR PURPOSE.
See the GNU Affero General Public License for more details.
You should have received a copy of the GNU Affero General Public License
along with this program; if not, see http://www.gnu.org/licenses or write to
the Free Software Foundation, Inc., 51 Franklin Street, Fifth Floor,
Boston, MA, 02110-1301 USA, or download the license from the following URL:
http://itextpdf.com/terms-of-use/

The interactive user interfaces in modified source and object code versions
of this program must display Appropriate Legal Notices, as required under
Section 5 of the GNU Affero General Public License.

In accordance with Section 7(b) of the GNU Affero General Public License,
a covered work must retain the producer line in every PDF that is created
or manipulated using iText.

You can be released from the requirements of the license by purchasing
a commercial license. Buying such a license is mandatory as soon as you
develop commercial activities involving the iText software without
disclosing the source code of your own applications.
These activities include: offering paid services to customers as an ASP,
serving PDFs on the fly in a web application, shipping iText with a closed
source product.

For more information, please contact iText Software Corp. at this
address: sales@itextpdf.com
*/
using System;
using System.Collections;
using System.Collections.Generic;
using iText.IO.Font;
using iText.IO.Font.Otf;
using iText.IO.Log;
using iText.IO.Util;
using iText.Kernel.Colors;
using iText.Kernel.Font;
using iText.Kernel.Geom;
using iText.Kernel.Pdf;
using iText.Kernel.Pdf.Canvas;
using iText.Kernel.Pdf.Tagutils;
using iText.Layout.Borders;
using iText.Layout.Element;
using iText.Layout.Font;
using iText.Layout.Hyphenation;
using iText.Layout.Layout;
using iText.Layout.Minmaxwidth;
using iText.Layout.Minmaxwidth.Handler;
using iText.Layout.Properties;
using iText.Layout.Splitting;

namespace iText.Layout.Renderer {
    /// <summary>
    /// This class represents the
    /// <see cref="IRenderer">renderer</see>
    /// object for a
    /// <see cref="iText.Layout.Element.Text"/>
    /// object. It will draw the glyphs of the textual content on the
    /// <see cref="DrawContext"/>
    /// .
    /// </summary>
    public class TextRenderer : AbstractRenderer {
        protected internal const float TEXT_SPACE_COEFF = FontProgram.UNITS_NORMALIZATION;

        private const float ITALIC_ANGLE = 0.21256f;

        private const float BOLD_SIMULATION_STROKE_COEFF = 1 / 30f;

        private const float TYPO_ASCENDER_SCALE_COEFF = 1.2f;

        protected internal float yLineOffset;

        private PdfFont font;

        protected internal GlyphLine text;

        protected internal GlyphLine line;

        protected internal String strToBeConverted;

        protected internal bool otfFeaturesApplied = false;

        protected internal float tabAnchorCharacterPosition = -1;

        protected internal IList<int[]> reversedRanges;

        /// <summary>Creates a TextRenderer from its corresponding layout object.</summary>
        /// <param name="textElement">
        /// the
        /// <see cref="iText.Layout.Element.Text"/>
        /// which this object should manage
        /// </param>
        public TextRenderer(Text textElement)
            : this(textElement, textElement.GetText()) {
        }

        /// <summary>
        /// Creates a TextRenderer from its corresponding layout object, with a custom
        /// text to replace the contents of the
        /// <see cref="iText.Layout.Element.Text"/>
        /// .
        /// </summary>
        /// <param name="textElement">
        /// the
        /// <see cref="iText.Layout.Element.Text"/>
        /// which this object should manage
        /// </param>
        /// <param name="text">the replacement text</param>
        public TextRenderer(Text textElement, String text)
            : base(textElement) {
            //font shall be stored only during converting original string to GlyphLine
            this.strToBeConverted = text;
        }

        protected internal TextRenderer(iText.Layout.Renderer.TextRenderer other)
            : base(other) {
            this.text = other.text;
            this.line = other.line;
            this.font = other.font;
            this.yLineOffset = other.yLineOffset;
            this.strToBeConverted = other.strToBeConverted;
            this.otfFeaturesApplied = other.otfFeaturesApplied;
            this.tabAnchorCharacterPosition = other.tabAnchorCharacterPosition;
            this.reversedRanges = other.reversedRanges;
        }

        public override LayoutResult Layout(LayoutContext layoutContext) {
            UpdateFontAndText();
            LayoutArea area = layoutContext.GetArea();
            float[] margins = GetMargins();
            Rectangle layoutBox = ApplyMargins(area.GetBBox().Clone(), margins, false);
            Border[] borders = GetBorders();
            ApplyBorderBox(layoutBox, borders, false);
            MinMaxWidth countedMinMaxWidth = new MinMaxWidth(area.GetBBox().GetWidth() - layoutBox.GetWidth(), area.GetBBox
                ().GetWidth());
            AbstractWidthHandler widthHandler = new MaxSumWidthHandler(countedMinMaxWidth);
            occupiedArea = new LayoutArea(area.GetPageNumber(), new Rectangle(layoutBox.GetX(), layoutBox.GetY() + layoutBox
                .GetHeight(), 0, 0));
            bool anythingPlaced = false;
            int currentTextPos = text.start;
            float fontSize = (float)this.GetPropertyAsFloat(Property.FONT_SIZE);
            float textRise = (float)this.GetPropertyAsFloat(Property.TEXT_RISE);
            float? characterSpacing = this.GetPropertyAsFloat(Property.CHARACTER_SPACING);
            float? wordSpacing = this.GetPropertyAsFloat(Property.WORD_SPACING);
            float hScale = (float)this.GetProperty(Property.HORIZONTAL_SCALING, (float?)1f);
            ISplitCharacters splitCharacters = this.GetProperty<ISplitCharacters>(Property.SPLIT_CHARACTERS);
            float italicSkewAddition = true.Equals(GetPropertyAsBoolean(Property.ITALIC_SIMULATION)) ? ITALIC_ANGLE * 
                fontSize : 0;
            float boldSimulationAddition = true.Equals(GetPropertyAsBoolean(Property.BOLD_SIMULATION)) ? BOLD_SIMULATION_STROKE_COEFF
                 * fontSize : 0;
            line = new GlyphLine(text);
            line.start = line.end = -1;
            float[] ascenderDescender = CalculateAscenderDescender(font);
            float ascender = ascenderDescender[0];
            float descender = ascenderDescender[1];
            float currentLineAscender = 0;
            float currentLineDescender = 0;
            float currentLineHeight = 0;
            int initialLineTextPos = currentTextPos;
            float currentLineWidth = 0;
            int previousCharPos = -1;
            char? tabAnchorCharacter = this.GetProperty<char?>(Property.TAB_ANCHOR);
            TextLayoutResult result = null;
            // true in situations like "\nHello World"
            bool isSplitForcedByImmediateNewLine = false;
            // true in situations like "Hello\nWorld"
            bool isSplitForcedByNewLineAndWeNeedToIgnoreNewLineSymbol = false;
            // For example, if a first character is a RTL mark (U+200F), and the second is a newline, we need to break anyway
            int firstPrintPos = currentTextPos;
            while (firstPrintPos < text.end && NoPrint(text.Get(firstPrintPos))) {
                firstPrintPos++;
            }
            while (currentTextPos < text.end) {
                if (NoPrint(text.Get(currentTextPos))) {
                    if (line.start == -1) {
                        line.start = currentTextPos;
                    }
                    line.end = Math.Max(line.end, currentTextPos + 1);
                    currentTextPos++;
                    continue;
                }
                int nonBreakablePartEnd = text.end - 1;
                float nonBreakablePartFullWidth = 0;
                float nonBreakablePartWidthWhichDoesNotExceedAllowedWidth = 0;
                float nonBreakablePartMaxAscender = 0;
                float nonBreakablePartMaxDescender = 0;
                float nonBreakablePartMaxHeight = 0;
                int firstCharacterWhichExceedsAllowedWidth = -1;
                for (int ind = currentTextPos; ind < text.end; ind++) {
                    if (TextUtil.IsNewLine(text.Get(ind))) {
                        isSplitForcedByNewLineAndWeNeedToIgnoreNewLineSymbol = true;
                        firstCharacterWhichExceedsAllowedWidth = ind + 1;
                        if (currentTextPos == firstPrintPos) {
                            isSplitForcedByImmediateNewLine = true;
                            // Notice that in that case we do not need to ignore the new line symbol ('\n')
                            isSplitForcedByNewLineAndWeNeedToIgnoreNewLineSymbol = false;
                        }
                        break;
                    }
                    Glyph currentGlyph = text.Get(ind);
                    if (NoPrint(currentGlyph)) {
                        continue;
                    }
                    if (tabAnchorCharacter != null && tabAnchorCharacter == text.Get(ind).GetUnicode()) {
                        tabAnchorCharacterPosition = currentLineWidth + nonBreakablePartFullWidth;
                        tabAnchorCharacter = null;
                    }
                    float glyphWidth = GetCharWidth(currentGlyph, fontSize, hScale, characterSpacing, wordSpacing) / TEXT_SPACE_COEFF;
                    float xAdvance = previousCharPos != -1 ? text.Get(previousCharPos).GetXAdvance() : 0;
                    if (xAdvance != 0) {
                        xAdvance = ScaleXAdvance(xAdvance, fontSize, hScale) / TEXT_SPACE_COEFF;
                    }
                    if ((nonBreakablePartFullWidth + glyphWidth + xAdvance + italicSkewAddition + boldSimulationAddition) > layoutBox
                        .GetWidth() - currentLineWidth && firstCharacterWhichExceedsAllowedWidth == -1) {
                        firstCharacterWhichExceedsAllowedWidth = ind;
                    }
                    if (firstCharacterWhichExceedsAllowedWidth == -1) {
                        nonBreakablePartWidthWhichDoesNotExceedAllowedWidth += glyphWidth + xAdvance;
                    }
                    nonBreakablePartFullWidth += glyphWidth + xAdvance;
                    nonBreakablePartMaxAscender = Math.Max(nonBreakablePartMaxAscender, ascender);
                    nonBreakablePartMaxDescender = Math.Min(nonBreakablePartMaxDescender, descender);
                    nonBreakablePartMaxHeight = (nonBreakablePartMaxAscender - nonBreakablePartMaxDescender) * fontSize / TEXT_SPACE_COEFF
                         + textRise;
                    previousCharPos = ind;
                    if (nonBreakablePartFullWidth + italicSkewAddition + boldSimulationAddition > layoutBox.GetWidth()) {
                        // we have extracted all the information we wanted and we do not want to continue.
                        // we will have to split the word anyway.
                        break;
                    }
                    if (splitCharacters.IsSplitCharacter(text, ind) || ind + 1 == text.end || splitCharacters.IsSplitCharacter
                        (text, ind + 1) && TextUtil.IsSpaceOrWhitespace(text.Get(ind + 1))) {
                        nonBreakablePartEnd = ind;
                        break;
                    }
                }
                if (firstCharacterWhichExceedsAllowedWidth == -1) {
                    // can fit the whole word in a line
                    if (line.start == -1) {
                        line.start = currentTextPos;
                    }
                    line.end = Math.Max(line.end, nonBreakablePartEnd + 1);
                    currentLineAscender = Math.Max(currentLineAscender, nonBreakablePartMaxAscender);
                    currentLineDescender = Math.Min(currentLineDescender, nonBreakablePartMaxDescender);
                    currentLineHeight = Math.Max(currentLineHeight, nonBreakablePartMaxHeight);
                    currentTextPos = nonBreakablePartEnd + 1;
                    currentLineWidth += nonBreakablePartFullWidth;
                    widthHandler.UpdateMinChildWidth(nonBreakablePartWidthWhichDoesNotExceedAllowedWidth);
                    widthHandler.UpdateMaxChildWidth(nonBreakablePartWidthWhichDoesNotExceedAllowedWidth);
                    anythingPlaced = true;
                }
                else {
                    // check if line height exceeds the allowed height
                    if (Math.Max(currentLineHeight, nonBreakablePartMaxHeight) > layoutBox.GetHeight()) {
                        ApplyBorderBox(occupiedArea.GetBBox(), borders, true);
                        ApplyMargins(occupiedArea.GetBBox(), margins, true);
                        // Force to place what we can
                        if (line.start == -1) {
                            line.start = currentTextPos;
                        }
                        line.end = Math.Max(line.end, firstCharacterWhichExceedsAllowedWidth - 1);
                        // the line does not fit because of height - full overflow
                        iText.Layout.Renderer.TextRenderer[] splitResult = Split(initialLineTextPos);
                        return new TextLayoutResult(LayoutResult.NOTHING, occupiedArea, splitResult[0], splitResult[1], this);
                    }
                    else {
                        // cannot fit a word as a whole
                        bool wordSplit = false;
                        bool hyphenationApplied = false;
                        HyphenationConfig hyphenationConfig = this.GetProperty<HyphenationConfig>(Property.HYPHENATION);
                        if (hyphenationConfig != null) {
                            int[] wordBounds = GetWordBoundsForHyphenation(text, currentTextPos, text.end, Math.Max(currentTextPos, firstCharacterWhichExceedsAllowedWidth
                                 - 1));
                            if (wordBounds != null) {
                                String word = text.ToUnicodeString(wordBounds[0], wordBounds[1]);
                                iText.Layout.Hyphenation.Hyphenation hyph = hyphenationConfig.Hyphenate(word);
                                if (hyph != null) {
                                    for (int i = hyph.Length() - 1; i >= 0; i--) {
                                        String pre = hyph.GetPreHyphenText(i);
                                        String pos = hyph.GetPostHyphenText(i);
                                        float currentHyphenationChoicePreTextWidth = GetGlyphLineWidth(ConvertToGlyphLine(pre + hyphenationConfig.
                                            GetHyphenSymbol()), fontSize, hScale, characterSpacing, wordSpacing);
                                        if (currentLineWidth + currentHyphenationChoicePreTextWidth + italicSkewAddition + boldSimulationAddition 
                                            <= layoutBox.GetWidth()) {
                                            hyphenationApplied = true;
                                            if (line.start == -1) {
                                                line.start = currentTextPos;
                                            }
                                            line.end = Math.Max(line.end, currentTextPos + pre.Length);
                                            GlyphLine lineCopy = line.Copy(line.start, line.end);
                                            lineCopy.Add(font.GetGlyph(hyphenationConfig.GetHyphenSymbol()));
                                            lineCopy.end++;
                                            line = lineCopy;
                                            // TODO these values are based on whole word. recalculate properly based on hyphenated part
                                            currentLineAscender = Math.Max(currentLineAscender, nonBreakablePartMaxAscender);
                                            currentLineDescender = Math.Min(currentLineDescender, nonBreakablePartMaxDescender);
                                            currentLineHeight = Math.Max(currentLineHeight, nonBreakablePartMaxHeight);
                                            currentLineWidth += currentHyphenationChoicePreTextWidth;
                                            widthHandler.UpdateMinChildWidth(currentHyphenationChoicePreTextWidth);
                                            widthHandler.UpdateMaxChildWidth(currentHyphenationChoicePreTextWidth);
                                            currentTextPos += pre.Length;
                                            break;
                                        }
                                    }
                                }
                            }
                        }
                        if ((nonBreakablePartFullWidth > layoutBox.GetWidth() && !anythingPlaced && !hyphenationApplied) || (isSplitForcedByImmediateNewLine
                            )) {
                            // if the word is too long for a single line we will have to split it
                            wordSplit = true;
                            if (line.start == -1) {
                                line.start = currentTextPos;
                            }
                            currentTextPos = firstCharacterWhichExceedsAllowedWidth;
                            line.end = Math.Max(line.end, firstCharacterWhichExceedsAllowedWidth);
                            if (nonBreakablePartFullWidth > layoutBox.GetWidth() && !anythingPlaced && !hyphenationApplied) {
                                currentLineAscender = Math.Max(currentLineAscender, nonBreakablePartMaxAscender);
                                currentLineDescender = Math.Min(currentLineDescender, nonBreakablePartMaxDescender);
                                currentLineHeight = Math.Max(currentLineHeight, nonBreakablePartMaxHeight);
                                currentLineWidth += nonBreakablePartWidthWhichDoesNotExceedAllowedWidth;
                                widthHandler.UpdateMinChildWidth(nonBreakablePartWidthWhichDoesNotExceedAllowedWidth);
                                widthHandler.UpdateMaxChildWidth(nonBreakablePartWidthWhichDoesNotExceedAllowedWidth);
                            }
                            else {
                                // process empty line (e.g. '\n')
                                currentLineAscender = ascender;
                                currentLineDescender = descender;
                                currentLineHeight = (currentLineAscender - currentLineDescender) * fontSize / TEXT_SPACE_COEFF + textRise;
                                currentLineWidth += GetCharWidth(line.Get(0), fontSize, hScale, characterSpacing, wordSpacing) / TEXT_SPACE_COEFF;
                            }
                        }
                        if (line.end <= line.start) {
                            return new TextLayoutResult(LayoutResult.NOTHING, occupiedArea, null, this, this);
                        }
                        else {
                            result = new TextLayoutResult(LayoutResult.PARTIAL, occupiedArea, null, null).SetWordHasBeenSplit(wordSplit
                                );
                        }
                        break;
                    }
                }
            }
            // indicates whether the placing is forced while the layout result is LayoutResult.NOTHING
            bool isPlacingForcedWhileNothing = false;
            if (currentLineHeight > layoutBox.GetHeight()) {
                if (!true.Equals(GetPropertyAsBoolean(Property.FORCED_PLACEMENT))) {
                    ApplyBorderBox(occupiedArea.GetBBox(), borders, true);
                    ApplyMargins(occupiedArea.GetBBox(), margins, true);
                    return new TextLayoutResult(LayoutResult.NOTHING, occupiedArea, null, this, this);
                }
                else {
                    isPlacingForcedWhileNothing = true;
                }
            }
            yLineOffset = currentLineAscender * fontSize / TEXT_SPACE_COEFF;
            occupiedArea.GetBBox().MoveDown(currentLineHeight);
            occupiedArea.GetBBox().SetHeight(occupiedArea.GetBBox().GetHeight() + currentLineHeight);
            occupiedArea.GetBBox().SetWidth(Math.Max(occupiedArea.GetBBox().GetWidth(), currentLineWidth));
            layoutBox.SetHeight(area.GetBBox().GetHeight() - currentLineHeight);
            occupiedArea.GetBBox().SetWidth(occupiedArea.GetBBox().GetWidth() + italicSkewAddition + boldSimulationAddition
                );
            ApplyBorderBox(occupiedArea.GetBBox(), borders, true);
            ApplyMargins(occupiedArea.GetBBox(), margins, true);
            if (result == null) {
                result = new TextLayoutResult(LayoutResult.FULL, occupiedArea, null, null, isPlacingForcedWhileNothing ? this
                     : null);
            }
            else {
                iText.Layout.Renderer.TextRenderer[] split;
                if (isSplitForcedByNewLineAndWeNeedToIgnoreNewLineSymbol) {
                    // ignore '\n'
                    split = SplitIgnoreFirstNewLine(currentTextPos);
                }
                else {
                    split = Split(currentTextPos);
                }
                result.SetSplitForcedByNewline(isSplitForcedByNewLineAndWeNeedToIgnoreNewLineSymbol || isSplitForcedByImmediateNewLine
                    );
                result.SetSplitRenderer(split[0]);
                // no sense to process empty renderer
                if (split[1].text.start != split[1].text.end) {
                    result.SetOverflowRenderer(split[1]);
                }
                else {
                    // LayoutResult with partial status should have non-null overflow renderer
                    result.SetStatus(LayoutResult.FULL);
                }
            }
            result.SetMinMaxWidth(countedMinMaxWidth);
            return result;
        }

        public virtual void ApplyOtf() {
            UpdateFontAndText();
            UnicodeScript? script = this.GetProperty<UnicodeScript?>(Property.FONT_SCRIPT);
            if (!otfFeaturesApplied) {
                if (script == null && TypographyUtils.IsTypographyModuleInitialized()) {
                    // Try to autodetect complex script.
                    ICollection<UnicodeScript> supportedScripts = TypographyUtils.GetSupportedScripts();
                    IDictionary<UnicodeScript, int?> scriptFrequency = new Dictionary<UnicodeScript, int?>();
                    for (int i = text.start; i < text.end; i++) {
                        int unicode = text.Get(i).GetUnicode();
                        if (unicode > -1) {
                            UnicodeScript glyphScript = iText.IO.Util.UnicodeScriptUtil.Of(unicode);
                            if (scriptFrequency.ContainsKey(glyphScript)) {
                                scriptFrequency[glyphScript] = scriptFrequency.Get(glyphScript) + 1;
                            }
                            else {
                                scriptFrequency[glyphScript] = 1;
                            }
                        }
                    }
                    int? max = 0;
                    KeyValuePair<UnicodeScript, int?>? selectedEntry = null;
                    foreach (KeyValuePair<UnicodeScript, int?> entry in scriptFrequency) {
                        UnicodeScript? entryScript = entry.Key;
                        if (entry.Value > max && !UnicodeScript.COMMON.Equals(entryScript) && !UnicodeScript.UNKNOWN.Equals(entryScript
                            ) && !UnicodeScript.INHERITED.Equals(entryScript)) {
                            max = entry.Value;
                            selectedEntry = entry;
                        }
                    }
                    if (selectedEntry != null) {
                        UnicodeScript selectScript = ((KeyValuePair<UnicodeScript, int?>)selectedEntry).Key;
                        if ((selectScript == UnicodeScript.ARABIC || selectScript == UnicodeScript.HEBREW) && parent is LineRenderer
                            ) {
                            SetProperty(Property.BASE_DIRECTION, BaseDirection.DEFAULT_BIDI);
                        }
                        if (supportedScripts != null && supportedScripts.Contains(selectScript)) {
                            script = selectScript;
                        }
                    }
                }
                if (HasOtfFont() && script != null) {
                    TypographyUtils.ApplyOtfScript(font.GetFontProgram(), text, script);
                }
                FontKerning fontKerning = (FontKerning)this.GetProperty<FontKerning?>(Property.FONT_KERNING, FontKerning.NO
                    );
                if (fontKerning == FontKerning.YES) {
                    TypographyUtils.ApplyKerning(font.GetFontProgram(), text);
                }
                otfFeaturesApplied = true;
            }
        }

        public override void Draw(DrawContext drawContext) {
            if (occupiedArea == null) {
                ILogger logger = LoggerFactory.GetLogger(typeof(iText.Layout.Renderer.TextRenderer));
                logger.Error(iText.IO.LogMessageConstant.OCCUPIED_AREA_HAS_NOT_BEEN_INITIALIZED);
                return;
            }
            // Set up marked content before super.draw so that annotations are placed within marked content
            PdfDocument document = drawContext.GetDocument();
            bool isTagged = drawContext.IsTaggingEnabled() && GetModelElement() is IAccessibleElement;
            bool isArtifact = false;
            TagTreePointer tagPointer = null;
            IAccessibleElement accessibleElement = null;
            if (isTagged) {
                accessibleElement = (IAccessibleElement)GetModelElement();
                PdfName role = accessibleElement.GetRole();
                if (role != null && !PdfName.Artifact.Equals(role)) {
                    tagPointer = document.GetTagStructureContext().GetAutoTaggingPointer();
                    if (!tagPointer.IsElementConnectedToTag(accessibleElement)) {
                        AccessibleAttributesApplier.ApplyLayoutAttributes(accessibleElement.GetRole(), this, document);
                    }
                    tagPointer.AddTag(accessibleElement, true);
                }
                else {
                    isTagged = false;
                    if (PdfName.Artifact.Equals(role)) {
                        isArtifact = true;
                    }
                }
            }
            base.Draw(drawContext);
            ApplyMargins(occupiedArea.GetBBox(), GetMargins(), false);
            ApplyBorderBox(occupiedArea.GetBBox(), false);
            bool isRelativePosition = IsRelativePosition();
            if (isRelativePosition) {
                ApplyRelativePositioningTranslation(false);
            }
            float leftBBoxX = occupiedArea.GetBBox().GetX();
            if (line.end > line.start) {
                float fontSize = (float)this.GetPropertyAsFloat(Property.FONT_SIZE);
                TransparentColor fontColor = GetPropertyAsTransparentColor(Property.FONT_COLOR);
                int? textRenderingMode = this.GetProperty<int?>(Property.TEXT_RENDERING_MODE);
                float? textRise = this.GetPropertyAsFloat(Property.TEXT_RISE);
                float? characterSpacing = this.GetPropertyAsFloat(Property.CHARACTER_SPACING);
                float? wordSpacing = this.GetPropertyAsFloat(Property.WORD_SPACING);
                float? horizontalScaling = this.GetProperty<float?>(Property.HORIZONTAL_SCALING);
                float[] skew = this.GetProperty<float[]>(Property.SKEW);
                bool italicSimulation = true.Equals(GetPropertyAsBoolean(Property.ITALIC_SIMULATION));
                bool boldSimulation = true.Equals(GetPropertyAsBoolean(Property.BOLD_SIMULATION));
                float? strokeWidth = null;
                if (boldSimulation) {
                    textRenderingMode = PdfCanvasConstants.TextRenderingMode.FILL_STROKE;
                    strokeWidth = fontSize / 30;
                }
                PdfCanvas canvas = drawContext.GetCanvas();
                if (isTagged) {
                    canvas.OpenTag(tagPointer.GetTagReference());
                }
                else {
                    if (isArtifact) {
                        canvas.OpenTag(new CanvasArtifact());
                    }
                }
                BeginElementOpacityApplying(drawContext);
                canvas.SaveState().BeginText().SetFontAndSize(font, fontSize);
                if (skew != null && skew.Length == 2) {
                    canvas.SetTextMatrix(1, skew[0], skew[1], 1, leftBBoxX, GetYLine());
                }
                else {
                    if (italicSimulation) {
                        canvas.SetTextMatrix(1, 0, ITALIC_ANGLE, 1, leftBBoxX, GetYLine());
                    }
                    else {
                        canvas.MoveText(leftBBoxX, GetYLine());
                    }
                }
                if (textRenderingMode != PdfCanvasConstants.TextRenderingMode.FILL) {
                    canvas.SetTextRenderingMode((int)textRenderingMode);
                }
                if (textRenderingMode == PdfCanvasConstants.TextRenderingMode.STROKE || textRenderingMode == PdfCanvasConstants.TextRenderingMode
                    .FILL_STROKE) {
                    if (strokeWidth == null) {
                        strokeWidth = this.GetPropertyAsFloat(Property.STROKE_WIDTH);
                    }
                    if (strokeWidth != null && strokeWidth != 1f) {
                        canvas.SetLineWidth((float)strokeWidth);
                    }
                    Color strokeColor = GetPropertyAsColor(Property.STROKE_COLOR);
                    if (strokeColor == null && fontColor != null) {
                        strokeColor = fontColor.GetColor();
                    }
                    if (strokeColor != null) {
                        canvas.SetStrokeColor(strokeColor);
                    }
                }
                if (fontColor != null) {
                    canvas.SetFillColor(fontColor.GetColor());
                    fontColor.ApplyFillTransparency(canvas);
                }
                if (textRise != null && textRise != 0) {
                    canvas.SetTextRise((float)textRise);
                }
                if (characterSpacing != null && characterSpacing != 0) {
                    canvas.SetCharacterSpacing((float)characterSpacing);
                }
                if (wordSpacing != null && wordSpacing != 0) {
                    canvas.SetWordSpacing((float)wordSpacing);
                }
                if (horizontalScaling != null && horizontalScaling != 1) {
                    canvas.SetHorizontalScaling((float)horizontalScaling * 100);
                }
<<<<<<< HEAD
                GlyphLine.IGlyphLineFilter filter = new _IGlyphLineFilter_599();
=======
                GlyphLine.IGlyphLineFilter filter = new _IGlyphLineFilter_586();
>>>>>>> 4e66050a
                bool appearanceStreamLayout = true.Equals(GetPropertyAsBoolean(Property.APPEARANCE_STREAM_LAYOUT));
                if (GetReversedRanges() != null) {
                    bool writeReversedChars = !appearanceStreamLayout;
                    List<int> removedIds = new List<int>();
                    for (int i = line.start; i < line.end; i++) {
                        if (!filter.Accept(line.Get(i))) {
                            removedIds.Add(i);
                        }
                    }
                    foreach (int[] range in GetReversedRanges()) {
                        UpdateRangeBasedOnRemovedCharacters(removedIds, range);
                    }
                    line = line.Filter(filter);
                    if (writeReversedChars) {
                        canvas.ShowText(line, new TextRenderer.ReversedCharsIterator(reversedRanges, line).SetUseReversed(true));
                    }
                    else {
                        canvas.ShowText(line);
                    }
                }
                else {
                    if (appearanceStreamLayout) {
                        line.SetActualText(line.start, line.end, null);
                    }
                    canvas.ShowText(line.Filter(filter));
                }
                canvas.EndText().RestoreState();
                EndElementOpacityApplying(drawContext);
                Object underlines = this.GetProperty<Object>(Property.UNDERLINE);
                if (underlines is IList) {
                    foreach (Object underline in (IList)underlines) {
                        if (underline is Underline) {
                            DrawSingleUnderline((Underline)underline, fontColor, canvas, fontSize, italicSimulation ? ITALIC_ANGLE : 0
                                );
                        }
                    }
                }
                else {
                    if (underlines is Underline) {
                        DrawSingleUnderline((Underline)underlines, fontColor, canvas, fontSize, italicSimulation ? ITALIC_ANGLE : 
                            0);
                    }
                }
                if (isTagged || isArtifact) {
                    canvas.CloseTag();
                }
            }
            if (isRelativePosition) {
                ApplyRelativePositioningTranslation(false);
            }
            ApplyBorderBox(occupiedArea.GetBBox(), true);
            ApplyMargins(occupiedArea.GetBBox(), GetMargins(), true);
            if (isTagged) {
                tagPointer.MoveToParent();
                if (isLastRendererForModelElement) {
                    tagPointer.RemoveElementConnectionToTag(accessibleElement);
                }
            }
        }

<<<<<<< HEAD
        private sealed class _IGlyphLineFilter_599 : GlyphLine.IGlyphLineFilter {
            public _IGlyphLineFilter_599() {
=======
        private sealed class _IGlyphLineFilter_586 : GlyphLine.IGlyphLineFilter {
            public _IGlyphLineFilter_586() {
>>>>>>> 4e66050a
            }

            public bool Accept(Glyph glyph) {
                return !iText.Layout.Renderer.TextRenderer.NoPrint(glyph);
            }
        }

        public override void DrawBackground(DrawContext drawContext) {
            Background background = this.GetProperty<Background>(Property.BACKGROUND);
            float? textRise = this.GetPropertyAsFloat(Property.TEXT_RISE);
            Rectangle bBox = GetOccupiedAreaBBox();
            Rectangle backgroundArea = ApplyMargins(bBox, false);
            float bottomBBoxY = backgroundArea.GetY();
            float leftBBoxX = backgroundArea.GetX();
            if (background != null) {
                bool isTagged = drawContext.IsTaggingEnabled() && GetModelElement() is IAccessibleElement;
                PdfCanvas canvas = drawContext.GetCanvas();
                if (isTagged) {
                    canvas.OpenTag(new CanvasArtifact());
                }
                canvas.SaveState().SetFillColor(background.GetColor());
                canvas.Rectangle(leftBBoxX - background.GetExtraLeft(), bottomBBoxY + (float)textRise - background.GetExtraBottom
                    (), backgroundArea.GetWidth() + background.GetExtraLeft() + background.GetExtraRight(), backgroundArea
                    .GetHeight() - (float)textRise + background.GetExtraTop() + background.GetExtraBottom());
                canvas.Fill().RestoreState();
                if (isTagged) {
                    canvas.CloseTag();
                }
            }
        }

        /// <summary>
        /// Trims any whitespace characters from the start of the
        /// <see cref="iText.IO.Font.Otf.GlyphLine"/>
        /// to be rendered.
        /// </summary>
        public virtual void TrimFirst() {
            UpdateFontAndText();
            if (text != null) {
                Glyph glyph;
                while (text.start < text.end && TextUtil.IsSpaceOrWhitespace(glyph = text.Get(text.start)) && !TextUtil.IsNewLine
                    (glyph)) {
                    text.start++;
                }
            }
        }

        /// <summary>
        /// Trims any whitespace characters from the end of the rendered
        /// <see cref="iText.IO.Font.Otf.GlyphLine"/>
        /// .
        /// </summary>
        /// <returns>the amount of space in points which the text was trimmed by</returns>
        [System.ObsoleteAttribute(@"visibility will be changed to package.")]
        public virtual float TrimLast() {
            float trimmedSpace = 0;
            if (line.end <= 0) {
                return trimmedSpace;
            }
            float fontSize = (float)this.GetPropertyAsFloat(Property.FONT_SIZE);
            float? characterSpacing = this.GetPropertyAsFloat(Property.CHARACTER_SPACING);
            float? wordSpacing = this.GetPropertyAsFloat(Property.WORD_SPACING);
            float hScale = (float)this.GetPropertyAsFloat(Property.HORIZONTAL_SCALING, 1f);
            int firstNonSpaceCharIndex = line.end - 1;
            while (firstNonSpaceCharIndex >= line.start) {
                Glyph currentGlyph = line.Get(firstNonSpaceCharIndex);
                if (!TextUtil.IsSpaceOrWhitespace(currentGlyph)) {
                    break;
                }
                float currentCharWidth = GetCharWidth(currentGlyph, fontSize, hScale, characterSpacing, wordSpacing) / TEXT_SPACE_COEFF;
                float xAdvance = firstNonSpaceCharIndex > line.start ? ScaleXAdvance(line.Get(firstNonSpaceCharIndex - 1).
                    GetXAdvance(), fontSize, hScale) / TEXT_SPACE_COEFF : 0;
                trimmedSpace += currentCharWidth - xAdvance;
                occupiedArea.GetBBox().SetWidth(occupiedArea.GetBBox().GetWidth() - currentCharWidth);
                firstNonSpaceCharIndex--;
            }
            line.end = firstNonSpaceCharIndex + 1;
            return trimmedSpace;
        }

        /// <summary>Gets the maximum offset above the base line that this Text extends to.</summary>
        /// <returns>
        /// the upwards vertical offset of this
        /// <see cref="iText.Layout.Element.Text"/>
        /// </returns>
        public virtual float GetAscent() {
            return yLineOffset;
        }

        /// <summary>Gets the maximum offset below the base line that this Text extends to.</summary>
        /// <returns>
        /// the downwards vertical offset of this
        /// <see cref="iText.Layout.Element.Text"/>
        /// </returns>
        public virtual float GetDescent() {
            return -(occupiedArea.GetBBox().GetHeight() - yLineOffset - (float)this.GetPropertyAsFloat(Property.TEXT_RISE
                ));
        }

        /// <summary>
        /// Gets the position on the canvas of the imaginary horizontal line upon which
        /// the
        /// <see cref="iText.Layout.Element.Text"/>
        /// 's contents will be written.
        /// </summary>
        /// <returns>
        /// the y position of this text on the
        /// <see cref="DrawContext"/>
        /// </returns>
        public virtual float GetYLine() {
            return occupiedArea.GetBBox().GetY() + occupiedArea.GetBBox().GetHeight() - yLineOffset - (float)this.GetPropertyAsFloat
                (Property.TEXT_RISE);
        }

        /// <summary>Moves the vertical position to the parameter's value.</summary>
        /// <param name="y">the new vertical position of the Text</param>
        public virtual void MoveYLineTo(float y) {
            float curYLine = GetYLine();
            float delta = y - curYLine;
            occupiedArea.GetBBox().SetY(occupiedArea.GetBBox().GetY() + delta);
        }

        /// <summary>
        /// Manually sets the contents of the Text's representation on the canvas,
        /// regardless of the Text's own contents.
        /// </summary>
        /// <param name="text">the replacement text</param>
        public virtual void SetText(String text) {
            strToBeConverted = text;
            //strToBeConverted will be null after next method.
            UpdateFontAndText();
        }

        /// <summary>
        /// Manually sets a GlyphLine to be rendered with a specific start and end
        /// point.
        /// </summary>
        /// <param name="text">
        /// a
        /// <see cref="iText.IO.Font.Otf.GlyphLine"/>
        /// </param>
        /// <param name="leftPos">the leftmost end of the GlyphLine</param>
        /// <param name="rightPos">the rightmost end of the GlyphLine</param>
        public virtual void SetText(GlyphLine text, int leftPos, int rightPos) {
            this.text = new GlyphLine(text);
            this.text.start = leftPos;
            this.text.end = rightPos;
            this.otfFeaturesApplied = false;
        }

        public virtual GlyphLine GetText() {
            UpdateFontAndText();
            return text;
        }

        /// <summary>The length of the whole text assigned to this renderer.</summary>
        /// <returns>the text length</returns>
        public virtual int Length() {
            return text == null ? 0 : text.end - text.start;
        }

        public override String ToString() {
            return line != null ? line.ToString() : null;
        }

        /// <summary>Gets char code at given position for the text belonging to this renderer.</summary>
        /// <param name="pos">the position in range [0; length())</param>
        /// <returns>Unicode char code</returns>
        public virtual int CharAt(int pos) {
            return text.Get(pos + text.start).GetUnicode();
        }

        public virtual float GetTabAnchorCharacterPosition() {
            return tabAnchorCharacterPosition;
        }

        public override IRenderer GetNextRenderer() {
            return new iText.Layout.Renderer.TextRenderer((Text)modelElement, null);
        }

        internal virtual IList<int[]> GetReversedRanges() {
            return reversedRanges;
        }

        internal virtual IList<int[]> InitReversedRanges() {
            if (reversedRanges == null) {
                reversedRanges = new List<int[]>();
            }
            return reversedRanges;
        }

        internal virtual iText.Layout.Renderer.TextRenderer RemoveReversedRanges() {
            reversedRanges = null;
            return this;
        }

        [System.ObsoleteAttribute(@"Use iText.IO.Util.TextUtil.IsNewLine(iText.IO.Font.Otf.Glyph) instead.")]
        protected internal static bool IsNewLine(GlyphLine text, int ind) {
            return TextUtil.IsNewLine(text.Get(ind));
        }

        internal static float[] CalculateAscenderDescender(PdfFont font) {
            FontMetrics fontMetrics = font.GetFontProgram().GetFontMetrics();
            float ascender;
            float descender;
            if (fontMetrics.GetWinAscender() == 0 || fontMetrics.GetWinDescender() == 0 || fontMetrics.GetTypoAscender
                () == fontMetrics.GetWinAscender() && fontMetrics.GetTypoDescender() == fontMetrics.GetWinDescender()) {
                ascender = fontMetrics.GetTypoAscender() * TYPO_ASCENDER_SCALE_COEFF;
                descender = fontMetrics.GetTypoDescender() * TYPO_ASCENDER_SCALE_COEFF;
            }
            else {
                ascender = fontMetrics.GetWinAscender();
                descender = fontMetrics.GetWinDescender();
            }
            return new float[] { ascender, descender };
        }

        private iText.Layout.Renderer.TextRenderer[] SplitIgnoreFirstNewLine(int currentTextPos) {
            if (text.Get(currentTextPos).GetUnicode() == '\r') {
                int next = currentTextPos + 1 < text.end ? text.Get(currentTextPos + 1).GetUnicode() : -1;
                if (next == '\n') {
                    return Split(currentTextPos + 2);
                }
                else {
                    return Split(currentTextPos + 1);
                }
            }
            else {
                return Split(currentTextPos + 1);
            }
        }

        private GlyphLine ConvertToGlyphLine(String text) {
            return font.CreateGlyphLine(text);
        }

        private bool HasOtfFont() {
            return font is PdfType0Font && font.GetFontProgram() is TrueTypeFont;
        }

        protected internal override float? GetFirstYLineRecursively() {
            return GetYLine();
        }

        /// <summary>
        /// Returns the length of the
        /// <see cref="line">line</see>
        /// which is the result of the layout call.
        /// </summary>
        /// <returns>the length of the line</returns>
        protected internal virtual int LineLength() {
            return line.end > 0 ? line.end - line.start : 0;
        }

        protected internal virtual int BaseCharactersCount() {
            int count = 0;
            for (int i = line.start; i < line.end; i++) {
                Glyph glyph = line.Get(i);
                if (!glyph.HasPlacement()) {
                    count++;
                }
            }
            return count;
        }

        internal override MinMaxWidth GetMinMaxWidth(float availableWidth) {
            TextLayoutResult result = (TextLayoutResult)Layout(new LayoutContext(new LayoutArea(1, new Rectangle(availableWidth
                , AbstractRenderer.INF))));
            return result.GetNotNullMinMaxWidth(availableWidth);
        }

        protected internal virtual int GetNumberOfSpaces() {
            if (line.end <= 0) {
                return 0;
            }
            int spaces = 0;
            for (int i = line.start; i < line.end; i++) {
                Glyph currentGlyph = line.Get(i);
                if (currentGlyph.GetUnicode() == ' ') {
                    spaces++;
                }
            }
            return spaces;
        }

        protected internal virtual iText.Layout.Renderer.TextRenderer CreateSplitRenderer() {
            return (iText.Layout.Renderer.TextRenderer)GetNextRenderer();
        }

        protected internal virtual iText.Layout.Renderer.TextRenderer CreateOverflowRenderer() {
            return (iText.Layout.Renderer.TextRenderer)GetNextRenderer();
        }

        protected internal virtual iText.Layout.Renderer.TextRenderer[] Split(int initialOverflowTextPos) {
            iText.Layout.Renderer.TextRenderer splitRenderer = CreateSplitRenderer();
            splitRenderer.SetText(text, text.start, initialOverflowTextPos);
            splitRenderer.font = font;
            splitRenderer.line = line;
            splitRenderer.occupiedArea = occupiedArea.Clone();
            splitRenderer.parent = parent;
            splitRenderer.yLineOffset = yLineOffset;
            splitRenderer.otfFeaturesApplied = otfFeaturesApplied;
            splitRenderer.isLastRendererForModelElement = false;
            splitRenderer.AddAllProperties(GetOwnProperties());
            iText.Layout.Renderer.TextRenderer overflowRenderer = CreateOverflowRenderer();
            overflowRenderer.SetText(text, initialOverflowTextPos, text.end);
            overflowRenderer.font = font;
            overflowRenderer.otfFeaturesApplied = otfFeaturesApplied;
            overflowRenderer.parent = parent;
            overflowRenderer.AddAllProperties(GetOwnProperties());
            return new iText.Layout.Renderer.TextRenderer[] { splitRenderer, overflowRenderer };
        }

        [Obsolete]
        protected internal virtual void DrawSingleUnderline(Underline underline, Color fontStrokeColor, PdfCanvas 
            canvas, float fontSize, float italicAngleTan) {
            DrawSingleUnderline(underline, new TransparentColor(fontStrokeColor), canvas, fontSize, italicAngleTan);
        }

        protected internal virtual void DrawSingleUnderline(Underline underline, TransparentColor fontStrokeColor, 
            PdfCanvas canvas, float fontSize, float italicAngleTan) {
            TransparentColor underlineColor = underline.GetColor() != null ? new TransparentColor(underline.GetColor()
                , underline.GetOpacity()) : fontStrokeColor;
            canvas.SaveState();
            if (underlineColor != null) {
                canvas.SetStrokeColor(underlineColor.GetColor());
                underlineColor.ApplyStrokeTransparency(canvas);
            }
            canvas.SetLineCapStyle(underline.GetLineCapStyle());
            float underlineThickness = underline.GetThickness(fontSize);
            if (underlineThickness != 0) {
                canvas.SetLineWidth(underlineThickness);
                float yLine = GetYLine();
                float underlineYPosition = underline.GetYPosition(fontSize) + yLine;
                float italicWidthSubstraction = .5f * fontSize * italicAngleTan;
                canvas.MoveTo(occupiedArea.GetBBox().GetX(), underlineYPosition).LineTo(occupiedArea.GetBBox().GetX() + occupiedArea
                    .GetBBox().GetWidth() - italicWidthSubstraction, underlineYPosition).Stroke();
            }
            canvas.RestoreState();
        }

        protected internal virtual float CalculateLineWidth() {
            return GetGlyphLineWidth(line, (float)this.GetPropertyAsFloat(Property.FONT_SIZE), (float)this.GetPropertyAsFloat
                (Property.HORIZONTAL_SCALING, 1f), this.GetPropertyAsFloat(Property.CHARACTER_SPACING), this.GetPropertyAsFloat
                (Property.WORD_SPACING));
        }

        /// <summary>
        /// Resolve
        /// <see cref="iText.Layout.Properties.Property.FONT"/>
        /// string value.
        /// </summary>
        /// <param name="addTo">add all processed renderers to.</param>
        /// <returns>
        /// true, if new
        /// <see cref="TextRenderer"/>
        /// has been created.
        /// </returns>
        protected internal virtual bool ResolveFonts(IList<IRenderer> addTo) {
            Object font = this.GetProperty<Object>(Property.FONT);
            if (font is PdfFont) {
                addTo.Add(this);
                return false;
            }
            else {
                if (font is String) {
                    FontProvider provider = this.GetProperty<FontProvider>(Property.FONT_PROVIDER);
                    if (provider == null) {
                        throw new InvalidOperationException("Invalid font type. FontProvider expected. Cannot resolve font with string value"
                            );
                    }
                    FontCharacteristics fc = CreateFontCharacteristics();
                    FontSelectorStrategy strategy = provider.GetStrategy(strToBeConverted, FontFamilySplitter.SplitFontFamily(
                        (String)font), fc);
                    while (!strategy.EndOfText()) {
                        iText.Layout.Renderer.TextRenderer textRenderer = new iText.Layout.Renderer.TextRenderer(this);
                        textRenderer.SetGlyphLineAndFont(strategy.NextGlyphs(), strategy.GetCurrentFont());
                        addTo.Add(textRenderer);
                    }
                    return true;
                }
                else {
                    throw new InvalidOperationException("Invalid font type.");
                }
            }
        }

        internal static void UpdateRangeBasedOnRemovedCharacters(List<int> removedIds, int[] range) {
            int shift = NumberOfElementsLessThan(removedIds, range[0]);
            range[0] -= shift;
            shift = NumberOfElementsLessThanOrEqual(removedIds, range[1] - 1);
            range[1] -= shift;
        }

        private static int NumberOfElementsLessThan(List<int> numbers, int n) {
            int x = numbers.BinarySearch(n);
            if (x >= 0) {
                return x;
            }
            else {
                return -x - 1;
            }
        }

        private static int NumberOfElementsLessThanOrEqual(List<int> numbers, int n) {
            int x = numbers.BinarySearch(n);
            if (x >= 0) {
                return x + 1;
            }
            else {
                return -x - 1;
            }
        }

        private static bool NoPrint(Glyph g) {
            if (!g.HasValidUnicode()) {
                return false;
            }
            int c = g.GetUnicode();
            return TextUtil.IsNonPrintable(c);
        }

        private float GetCharWidth(Glyph g, float fontSize, float? hScale, float? characterSpacing, float? wordSpacing
            ) {
            if (hScale == null) {
                hScale = 1f;
            }
            float resultWidth = g.GetWidth() * fontSize * (float)hScale;
            if (characterSpacing != null) {
                resultWidth += (float)characterSpacing * (float)hScale * TEXT_SPACE_COEFF;
            }
            if (wordSpacing != null && g.GetUnicode() == ' ') {
                resultWidth += (float)wordSpacing * (float)hScale * TEXT_SPACE_COEFF;
            }
            return resultWidth;
        }

        private float ScaleXAdvance(float xAdvance, float fontSize, float? hScale) {
            return xAdvance * fontSize * (float)hScale;
        }

        private float GetGlyphLineWidth(GlyphLine glyphLine, float fontSize, float hScale, float? characterSpacing
            , float? wordSpacing) {
            float width = 0;
            for (int i = glyphLine.start; i < glyphLine.end; i++) {
                if (!NoPrint(glyphLine.Get(i))) {
                    float charWidth = GetCharWidth(glyphLine.Get(i), fontSize, hScale, characterSpacing, wordSpacing);
                    width += charWidth;
                    float xAdvance = (i != glyphLine.start) ? ScaleXAdvance(glyphLine.Get(i - 1).GetXAdvance(), fontSize, hScale
                        ) : 0;
                    width += xAdvance;
                }
            }
            return width / TEXT_SPACE_COEFF;
        }

        private int[] GetWordBoundsForHyphenation(GlyphLine text, int leftTextPos, int rightTextPos, int wordMiddleCharPos
            ) {
            while (wordMiddleCharPos >= leftTextPos && !IsGlyphPartOfWordForHyphenation(text.Get(wordMiddleCharPos)) &&
                 !TextUtil.IsUni0020(text.Get(wordMiddleCharPos))) {
                wordMiddleCharPos--;
            }
            if (wordMiddleCharPos >= leftTextPos) {
                int left = wordMiddleCharPos;
                while (left >= leftTextPos && IsGlyphPartOfWordForHyphenation(text.Get(left))) {
                    left--;
                }
                int right = wordMiddleCharPos;
                while (right < rightTextPos && IsGlyphPartOfWordForHyphenation(text.Get(right))) {
                    right++;
                }
                return new int[] { left + 1, right };
            }
            else {
                return null;
            }
        }

        private bool IsGlyphPartOfWordForHyphenation(Glyph g) {
            return char.IsLetter((char)g.GetUnicode()) || char.IsDigit((char)g.GetUnicode()) || '\u00ad' == g.GetUnicode
                ();
        }

        private void UpdateFontAndText() {
            if (strToBeConverted != null) {
                font = GetPropertyAsFont(Property.FONT);
                text = ConvertToGlyphLine(strToBeConverted);
                otfFeaturesApplied = false;
                strToBeConverted = null;
            }
        }

        private void SetGlyphLineAndFont(IList<Glyph> glyphs, PdfFont font) {
            this.text = new GlyphLine(glyphs);
            this.font = font;
            this.otfFeaturesApplied = false;
            this.strToBeConverted = null;
            SetProperty(Property.FONT, font);
        }

        private class ReversedCharsIterator : IEnumerator<GlyphLine.GlyphLinePart> {
            private IList<int> outStart;

            private IList<int> outEnd;

            private IList<bool> reversed;

            private int currentInd = 0;

            private bool useReversed;

            public ReversedCharsIterator(IList<int[]> reversedRange, GlyphLine line) {
                outStart = new List<int>();
                outEnd = new List<int>();
                reversed = new List<bool>();
                if (reversedRange != null) {
                    if (reversedRange[0][0] > 0) {
                        outStart.Add(0);
                        outEnd.Add(reversedRange[0][0]);
                        reversed.Add(false);
                    }
                    for (int i = 0; i < reversedRange.Count; i++) {
                        int[] range = reversedRange[i];
                        outStart.Add(range[0]);
                        outEnd.Add(range[1] + 1);
                        reversed.Add(true);
                        if (i != reversedRange.Count - 1) {
                            outStart.Add(range[1] + 1);
                            outEnd.Add(reversedRange[i + 1][0]);
                            reversed.Add(false);
                        }
                    }
                    int lastIndex = reversedRange[reversedRange.Count - 1][1];
                    if (lastIndex < line.Size() - 1) {
                        outStart.Add(lastIndex + 1);
                        outEnd.Add(line.Size());
                        reversed.Add(false);
                    }
                }
                else {
                    outStart.Add(line.start);
                    outEnd.Add(line.end);
                    reversed.Add(false);
                }
            }

            public virtual TextRenderer.ReversedCharsIterator SetUseReversed(bool useReversed) {
                this.useReversed = useReversed;
                return this;
            }

            public virtual bool HasNext() {
                return currentInd < outStart.Count;
            }

            public virtual GlyphLine.GlyphLinePart Next() {
                GlyphLine.GlyphLinePart part = new GlyphLine.GlyphLinePart(outStart[currentInd], outEnd[currentInd]).SetReversed
                    (useReversed && reversed[currentInd]);
                currentInd++;
                return part;
            }

            public virtual void Remove() {
                throw new InvalidOperationException("Operation not supported");
            }

            public void Dispose() {
                
            }
            
            public bool MoveNext() {
                if (!HasNext()) {
                    return false;
                }
                
                Current = Next();
                return true;
            }
            
            public void Reset() {
                throw new System.NotSupportedException();
            }
            
            public GlyphLine.GlyphLinePart Current { get; private set; }
            
            object IEnumerator.Current {
                get { return Current; }
            }
        }
    }
}<|MERGE_RESOLUTION|>--- conflicted
+++ resolved
@@ -569,11 +569,7 @@
                 if (horizontalScaling != null && horizontalScaling != 1) {
                     canvas.SetHorizontalScaling((float)horizontalScaling * 100);
                 }
-<<<<<<< HEAD
-                GlyphLine.IGlyphLineFilter filter = new _IGlyphLineFilter_599();
-=======
-                GlyphLine.IGlyphLineFilter filter = new _IGlyphLineFilter_586();
->>>>>>> 4e66050a
+                GlyphLine.IGlyphLineFilter filter = new _IGlyphLineFilter_596();
                 bool appearanceStreamLayout = true.Equals(GetPropertyAsBoolean(Property.APPEARANCE_STREAM_LAYOUT));
                 if (GetReversedRanges() != null) {
                     bool writeReversedChars = !appearanceStreamLayout;
@@ -634,13 +630,8 @@
             }
         }
 
-<<<<<<< HEAD
-        private sealed class _IGlyphLineFilter_599 : GlyphLine.IGlyphLineFilter {
-            public _IGlyphLineFilter_599() {
-=======
-        private sealed class _IGlyphLineFilter_586 : GlyphLine.IGlyphLineFilter {
-            public _IGlyphLineFilter_586() {
->>>>>>> 4e66050a
+        private sealed class _IGlyphLineFilter_596 : GlyphLine.IGlyphLineFilter {
+            public _IGlyphLineFilter_596() {
             }
 
             public bool Accept(Glyph glyph) {
