/*

This file is part of the iText (R) project.
Copyright (c) 1998-2017 iText Group NV
Authors: Bruno Lowagie, Paulo Soares, et al.

This program is free software; you can redistribute it and/or modify
it under the terms of the GNU Affero General Public License version 3
as published by the Free Software Foundation with the addition of the
following permission added to Section 15 as permitted in Section 7(a):
FOR ANY PART OF THE COVERED WORK IN WHICH THE COPYRIGHT IS OWNED BY
ITEXT GROUP. ITEXT GROUP DISCLAIMS THE WARRANTY OF NON INFRINGEMENT
OF THIRD PARTY RIGHTS

This program is distributed in the hope that it will be useful, but
WITHOUT ANY WARRANTY; without even the implied warranty of MERCHANTABILITY
or FITNESS FOR A PARTICULAR PURPOSE.
See the GNU Affero General Public License for more details.
You should have received a copy of the GNU Affero General Public License
along with this program; if not, see http://www.gnu.org/licenses or write to
the Free Software Foundation, Inc., 51 Franklin Street, Fifth Floor,
Boston, MA, 02110-1301 USA, or download the license from the following URL:
http://itextpdf.com/terms-of-use/

The interactive user interfaces in modified source and object code versions
of this program must display Appropriate Legal Notices, as required under
Section 5 of the GNU Affero General Public License.

In accordance with Section 7(b) of the GNU Affero General Public License,
a covered work must retain the producer line in every PDF that is created
or manipulated using iText.

You can be released from the requirements of the license by purchasing
a commercial license. Buying such a license is mandatory as soon as you
develop commercial activities involving the iText software without
disclosing the source code of your own applications.
These activities include: offering paid services to customers as an ASP,
serving PDFs on the fly in a web application, shipping iText with a closed
source product.

For more information, please contact iText Software Corp. at this
address: sales@itextpdf.com
*/
using System;
using System.Collections.Generic;
using iText.IO.Log;
using iText.Kernel.Geom;
using iText.Kernel.Pdf;
using iText.Kernel.Pdf.Canvas;
using iText.Kernel.Pdf.Tagutils;
using iText.Layout.Borders;
using iText.Layout.Element;
using iText.Layout.Layout;
using iText.Layout.Margincollapse;
using iText.Layout.Minmaxwidth;
using iText.Layout.Properties;

namespace iText.Layout.Renderer {
    /// <summary>
    /// This class represents the
    /// <see cref="IRenderer">renderer</see>
    /// object for a
    /// <see cref="iText.Layout.Element.Table"/>
    /// object. It will delegate its drawing operations on to the
    /// <see cref="CellRenderer"/>
    /// instances associated with the
    /// <see cref="iText.Layout.Element.Cell">table cells</see>
    /// .
    /// </summary>
    public class TableRenderer : AbstractRenderer {
        protected internal IList<CellRenderer[]> rows = new List<CellRenderer[]>();

        protected internal Table.RowRange rowRange;

        protected internal iText.Layout.Renderer.TableRenderer headerRenderer;

        protected internal iText.Layout.Renderer.TableRenderer footerRenderer;

        /// <summary>True for newly created renderer.</summary>
        /// <remarks>True for newly created renderer. For split renderers this is set to false. Used for tricky layout.
        ///     </remarks>
        protected internal bool isOriginalNonSplitRenderer = true;

        private float[] columnWidths = null;

        private IList<float> heights = new List<float>();

        private float[] countedMinColumnWidth;

        private float[] countedMaxColumnWidth;

        private float[] countedColumnWidth = null;

        private float totalWidthForColumns;

        private float leftBorderMaxWidth;

        private float rightBorderMaxWidth;

        private TableBorders bordersHandler;

        protected internal int horizontalBordersIndexOffset;

        protected internal int verticalBordersIndexOffset;

        private TableRenderer() {
        }

        /// <summary>
        /// Creates a TableRenderer from a
        /// <see cref="iText.Layout.Element.Table"/>
        /// which will partially render
        /// the table.
        /// </summary>
        /// <param name="modelElement">the table to be rendered by this renderer</param>
        /// <param name="rowRange">the table rows to be rendered</param>
        public TableRenderer(Table modelElement, Table.RowRange rowRange)
            : base(modelElement) {
            // Row range of the current renderer. For large tables it may contain only a few rows.
            //TODO remove
            SetRowRange(rowRange);
        }

        /// <summary>
        /// Creates a TableRenderer from a
        /// <see cref="iText.Layout.Element.Table"/>
        /// .
        /// </summary>
        /// <param name="modelElement">the table to be rendered by this renderer</param>
        public TableRenderer(Table modelElement)
            : this(modelElement, new Table.RowRange(0, modelElement.GetNumberOfRows() - 1)) {
        }

        /// <summary><inheritDoc/></summary>
        public override void AddChild(IRenderer renderer) {
            if (renderer is CellRenderer) {
                // In case rowspan or colspan save cell into bottom left corner.
                // In in this case it will be easier handle row heights in case rowspan.
                Cell cell = (Cell)renderer.GetModelElement();
                rows[cell.GetRow() - rowRange.GetStartRow() + cell.GetRowspan() - 1][cell.GetCol()] = (CellRenderer)renderer;
            }
            else {
                ILogger logger = LoggerFactory.GetLogger(typeof(iText.Layout.Renderer.TableRenderer));
                logger.Error("Only CellRenderer could be added");
            }
        }

        protected internal override Rectangle ApplyBorderBox(Rectangle rect, Border[] borders, bool reverse) {
            // Do nothing here. Applying border box for tables is indeed difficult operation and is done on #layout()
            return rect;
        }

        private Table GetTable() {
            return (Table)GetModelElement();
        }

        private void InitializeHeaderAndFooter(bool isFirstOnThePage) {
            Table table = (Table)GetModelElement();
            Border[] tableBorder = GetBorders();
            Table footerElement = table.GetFooter();
            // footer can be skipped, but after the table content will be layouted
            bool footerShouldBeApplied = !(table.IsComplete() && 0 != table.GetLastRowBottomBorder().Count && table.IsSkipLastFooter
                ()) && !true.Equals(this.GetOwnProperty<bool?>(Property.IGNORE_FOOTER));
            if (footerElement != null && footerShouldBeApplied) {
                footerRenderer = InitFooterOrHeaderRenderer(true, tableBorder);
            }
            Table headerElement = table.GetHeader();
            bool isFirstHeader = rowRange.GetStartRow() == 0 && isOriginalNonSplitRenderer;
            bool headerShouldBeApplied = !rows.IsEmpty() && (isFirstOnThePage && (!table.IsSkipFirstHeader() || !isFirstHeader
                )) && !true.Equals(this.GetOwnProperty<bool?>(Property.IGNORE_HEADER));
            if (headerElement != null && headerShouldBeApplied) {
                headerRenderer = InitFooterOrHeaderRenderer(false, tableBorder);
            }
        }

        private void CollapseAllBorders() {
            // TODO
            Border[] tableBorder = GetBorders();
            int numberOfColumns = GetTable().GetNumberOfColumns();
            // collapse all cell borders
            if (null != rows && !IsFooterRenderer() && !IsHeaderRenderer()) {
                if (isOriginalNonSplitRenderer) {
                    bordersHandler.CollapseAllBordersAndEmptyRows(rows, GetBorders(), 0, rows.Count - 1, numberOfColumns);
                }
                else {
                    UpdateFirstRowBorders(numberOfColumns);
                }
            }
            if (isOriginalNonSplitRenderer && !IsFooterRenderer() && !IsHeaderRenderer()) {
                rightBorderMaxWidth = bordersHandler.GetMaxRightWidth(tableBorder[1]);
                leftBorderMaxWidth = bordersHandler.GetMaxLeftWidth(tableBorder[3]);
            }
            // TODO process header / footer
            if (footerRenderer != null) {
                footerRenderer.ProcessRendererBorders(numberOfColumns);
                float rightFooterBorderWidth = footerRenderer.bordersHandler.GetMaxRightWidth(footerRenderer.GetBorders()[
                    1]);
                float leftFooterBorderWidth = footerRenderer.bordersHandler.GetMaxLeftWidth(footerRenderer.GetBorders()[3]
                    );
                if (isOriginalNonSplitRenderer && !IsFooterRenderer() && !IsHeaderRenderer()) {
                    leftBorderMaxWidth = Math.Max(leftBorderMaxWidth, leftFooterBorderWidth);
                    rightBorderMaxWidth = Math.Max(rightBorderMaxWidth, rightFooterBorderWidth);
                }
            }
            if (headerRenderer != null) {
                headerRenderer.ProcessRendererBorders(numberOfColumns);
                float rightHeaderBorderWidth = headerRenderer.bordersHandler.GetMaxRightWidth(headerRenderer.GetBorders()[
                    1]);
                float leftHeaderBorderWidth = headerRenderer.bordersHandler.GetMaxLeftWidth(headerRenderer.GetBorders()[3]
                    );
                if (isOriginalNonSplitRenderer && !IsHeaderRenderer() && !IsFooterRenderer()) {
                    leftBorderMaxWidth = Math.Max(leftBorderMaxWidth, leftHeaderBorderWidth);
                    rightBorderMaxWidth = Math.Max(rightBorderMaxWidth, rightHeaderBorderWidth);
                }
            }
        }

        // important to invoke on each new page
        private void UpdateFirstRowBorders(int colN) {
            int col = 0;
            int row = 0;
            while (col < colN) {
                if (null != rows[row][col]) {
                    // we may have deleted collapsed border property trying to process the row as last on the page
                    Border collapsedBottomBorder = null;
                    int colspan = (int)rows[row][col].GetPropertyAsInteger(Property.COLSPAN);
                    for (int i = col; i < col + colspan; i++) {
                        collapsedBottomBorder = TableBorders.GetCollapsedBorder(collapsedBottomBorder, bordersHandler.horizontalBorders
                            [horizontalBordersIndexOffset + row + 1][i]);
                    }
                    rows[row][col].SetBorders(collapsedBottomBorder, 2);
                    col += colspan;
                    row = 0;
                }
                else {
                    row++;
                    if (row == rows.Count) {
                        break;
                    }
                }
            }
        }

        // collapse with table border or header bottom borders
        protected internal virtual void CorrectFirstRowTopBorders(Border tableBorder, int colN) {
            int row = 0;
            IList<Border> bordersToBeCollapsedWith = null != headerRenderer ? headerRenderer.bordersHandler.horizontalBorders
                [headerRenderer.bordersHandler.horizontalBorders.Count - 1] : new List<Border>();
            if (null == headerRenderer) {
                for (int col = 0; col < colN; col++) {
                    bordersToBeCollapsedWith.Add(tableBorder);
                }
            }
            int col_1 = 0;
            while (col_1 < colN) {
                if (null != rows[row][col_1] && row + 1 == (int)rows[row][col_1].GetPropertyAsInteger(Property.ROWSPAN)) {
                    Border oldTopBorder = rows[row][col_1].GetBorders()[0];
                    Border resultCellTopBorder = null;
                    Border collapsedBorder = null;
                    int colspan = (int)rows[row][col_1].GetPropertyAsInteger(Property.COLSPAN);
                    for (int i = col_1; i < col_1 + colspan; i++) {
                        collapsedBorder = TableBorders.GetCollapsedBorder(oldTopBorder, bordersToBeCollapsedWith[i]);
                        if (null == resultCellTopBorder || (null != collapsedBorder && resultCellTopBorder.GetWidth() < collapsedBorder
                            .GetWidth())) {
                            resultCellTopBorder = collapsedBorder;
                        }
                    }
                    rows[row][col_1].SetBorders(resultCellTopBorder, 0);
                    col_1 += colspan;
                    row = 0;
                }
                else {
                    row++;
                    if (row == rows.Count) {
                        break;
                    }
                }
            }
        }

        protected internal virtual bool[] CollapseFooterBorders(IList<Border> tableBottomBorders, int colNum, int 
            rowNum) {
            bool[] useFooterBorders = new bool[colNum];
            int row = 0;
            int col = 0;
            while (col < colNum) {
                if (null != footerRenderer.rows[row][col]) {
                    Border oldBorder = footerRenderer.rows[row][col].GetBorders()[0];
                    Border maxBorder = oldBorder;
                    for (int k = col; k < col + ((Cell)footerRenderer.rows[row][col].GetModelElement()).GetColspan(); k++) {
                        Border collapsedBorder = tableBottomBorders[k];
                        if (null != collapsedBorder && (null == oldBorder || collapsedBorder.GetWidth() >= oldBorder.GetWidth())) {
                            if (null == maxBorder || maxBorder.GetWidth() < collapsedBorder.GetWidth()) {
                                maxBorder = collapsedBorder;
                            }
                        }
                        else {
                            useFooterBorders[k] = true;
                        }
                    }
                    footerRenderer.rows[row][col].SetBorders(maxBorder, 0);
                    col += ((Cell)footerRenderer.rows[row][col].GetModelElement()).GetColspan();
                    row = 0;
                }
                else {
                    row++;
                    if (row == rowNum) {
                        break;
                    }
                }
            }
            return useFooterBorders;
        }

        private bool IsOriginalRenderer() {
            return isOriginalNonSplitRenderer && !IsFooterRenderer() && !IsHeaderRenderer();
        }

        /// <summary><inheritDoc/></summary>
        public override LayoutResult Layout(LayoutContext layoutContext) {
            OverrideHeightProperties();
            float? blockMinHeight = RetrieveMinHeight();
            float? blockMaxHeight = RetrieveMaxHeight();
            bool wasHeightClipped = false;
            LayoutArea area = layoutContext.GetArea();
            Rectangle layoutBox = area.GetBBox().Clone();
            if (!((Table)modelElement).IsComplete()) {
                SetProperty(Property.MARGIN_BOTTOM, 0);
            }
            if (rowRange.GetStartRow() != 0) {
                SetProperty(Property.MARGIN_TOP, 0);
            }
            // we can invoke #layout() twice (processing KEEP_TOGETHER for instance)
            // so we need to clear the results of previous #layout() invocation
            heights.Clear();
            childRenderers.Clear();
            // Cells' up moves occured while split processing
            // key is column number (there can be only one move during one split)
            // value is the previous row number of the cell
            IDictionary<int, int?> rowMoves = new Dictionary<int, int?>();
            MarginsCollapseHandler marginsCollapseHandler = null;
            bool marginsCollapsingEnabled = true.Equals(GetPropertyAsBoolean(Property.COLLAPSING_MARGINS));
            if (marginsCollapsingEnabled) {
                marginsCollapseHandler = new MarginsCollapseHandler(this, layoutContext.GetMarginsCollapseInfo());
                marginsCollapseHandler.StartMarginsCollapse(layoutBox);
            }
            ApplyMargins(layoutBox, false);
            int row;
            int col;
            if (IsPositioned()) {
                float x = (float)this.GetPropertyAsFloat(Property.X);
                float relativeX = IsFixedLayout() ? 0 : layoutBox.GetX();
                layoutBox.SetX(relativeX + x);
            }
            Table tableModel = (Table)GetModelElement();
            if (null != blockMaxHeight && blockMaxHeight < layoutBox.GetHeight() && !true.Equals(GetPropertyAsBoolean(
                Property.FORCED_PLACEMENT))) {
                layoutBox.MoveUp(layoutBox.GetHeight() - (float)blockMaxHeight).SetHeight((float)blockMaxHeight);
                wasHeightClipped = true;
            }
            int numberOfColumns = ((Table)GetModelElement()).GetNumberOfColumns();
            // The last flushed row. Empty list if the table hasn't been set incomplete
            IList<Border> lastFlushedRowBottomBorder = tableModel.GetLastRowBottomBorder();
            Border widestLustFlushedBorder = null;
            foreach (Border border in lastFlushedRowBottomBorder) {
                if (null != border && (null == widestLustFlushedBorder || widestLustFlushedBorder.GetWidth() < border.GetWidth
                    ())) {
                    widestLustFlushedBorder = border;
                }
            }
            if (IsOriginalRenderer()) {
                if (!IsFooterRenderer() && !IsHeaderRenderer()) {
                    bordersHandler = new TableBorders(rows, numberOfColumns);
                    bordersHandler.SetTableBoundingBorders(GetBorders());
                }
                bordersHandler.InitializeBorders(lastFlushedRowBottomBorder, area.IsEmptyArea());
            }
            else {
                if (!IsFooterRenderer() && !IsHeaderRenderer()) {
                    bordersHandler.SetRows(rows);
                }
            }
            InitializeHeaderAndFooter(0 == rowRange.GetStartRow() || area.IsEmptyArea());
            CollapseAllBorders();
            if (IsOriginalRenderer()) {
                CalculateColumnWidths(layoutBox.GetWidth(), false);
            }
            float tableWidth = GetTableWidth();
            if (layoutBox.GetWidth() > tableWidth) {
                layoutBox.SetWidth((float)tableWidth + rightBorderMaxWidth / 2 + leftBorderMaxWidth / 2);
            }
            occupiedArea = new LayoutArea(area.GetPageNumber(), new Rectangle(layoutBox.GetX(), layoutBox.GetY() + layoutBox
                .GetHeight(), (float)tableWidth, 0));
            if (footerRenderer != null) {
                // apply the difference to set footer and table left/right margins identical
                PrepareFooterOrHeaderRendererForLayout(footerRenderer, layoutBox.GetWidth());
                LayoutResult result = footerRenderer.Layout(new LayoutContext(new LayoutArea(area.GetPageNumber(), layoutBox
                    )));
                if (result.GetStatus() != LayoutResult.FULL) {
                    return new LayoutResult(LayoutResult.NOTHING, null, null, this, result.GetCauseOfNothing());
                }
                float footerHeight = result.GetOccupiedArea().GetBBox().GetHeight();
                footerRenderer.Move(0, -(layoutBox.GetHeight() - footerHeight));
                layoutBox.MoveUp(footerHeight).DecreaseHeight(footerHeight);
                if (!tableModel.IsEmpty()) {
                    float maxFooterTopBorderWidth = footerRenderer.bordersHandler.GetMaxTopWidth(footerRenderer.bordersHandler
                        .tableBoundingBorders[0]);
                    footerRenderer.occupiedArea.GetBBox().DecreaseHeight(maxFooterTopBorderWidth);
                    layoutBox.MoveDown(maxFooterTopBorderWidth).IncreaseHeight(maxFooterTopBorderWidth);
                }
                // we will delete FORCED_PLACEMENT property after adding one row
                // but the footer should be forced placed once more (since we renderer footer twice)
                if (true.Equals(GetPropertyAsBoolean(Property.FORCED_PLACEMENT))) {
                    footerRenderer.SetProperty(Property.FORCED_PLACEMENT, true);
                }
            }
            float topTableBorderWidth = bordersHandler.GetMaxTopWidth(null);
            // first row own top border. We will use it in header processing
            if (headerRenderer != null) {
                PrepareFooterOrHeaderRendererForLayout(headerRenderer, layoutBox.GetWidth());
                LayoutResult result = headerRenderer.Layout(new LayoutContext(new LayoutArea(area.GetPageNumber(), layoutBox
                    )));
                if (result.GetStatus() != LayoutResult.FULL) {
                    return new LayoutResult(LayoutResult.NOTHING, null, null, this, result.GetCauseOfNothing());
                }
                float headerHeight = result.GetOccupiedArea().GetBBox().GetHeight();
                layoutBox.DecreaseHeight(headerHeight);
                occupiedArea.GetBBox().MoveDown(headerHeight).IncreaseHeight(headerHeight);
                float maxHeaderBottomBorderWidth = headerRenderer.bordersHandler.GetMaxBottomWidth(headerRenderer.bordersHandler
                    .tableBoundingBorders[2]);
                if (!tableModel.IsEmpty()) {
                    if (maxHeaderBottomBorderWidth < topTableBorderWidth) {
                        // fix
                        headerRenderer.heights[headerRenderer.heights.Count - 1] = headerRenderer.heights[headerRenderer.heights.Count
                             - 1] + (topTableBorderWidth - maxHeaderBottomBorderWidth) / 2;
                        headerRenderer.occupiedArea.GetBBox().MoveDown(topTableBorderWidth - maxHeaderBottomBorderWidth).IncreaseHeight
                            (topTableBorderWidth - maxHeaderBottomBorderWidth);
                        occupiedArea.GetBBox().MoveDown(topTableBorderWidth - maxHeaderBottomBorderWidth).IncreaseHeight(topTableBorderWidth
                             - maxHeaderBottomBorderWidth);
                        layoutBox.DecreaseHeight(topTableBorderWidth - maxHeaderBottomBorderWidth);
                    }
                    else {
                        topTableBorderWidth = maxHeaderBottomBorderWidth;
                    }
                    // correct in a view of table handling
                    layoutBox.IncreaseHeight(topTableBorderWidth);
                    occupiedArea.GetBBox().MoveUp(topTableBorderWidth).DecreaseHeight(topTableBorderWidth);
                }
            }
            Border[] borders = GetBorders();
            if (null != rows && 0 != rows.Count) {
                CorrectFirstRowTopBorders(borders[0], numberOfColumns);
                bordersHandler.CorrectTopBorder(null == headerRenderer ? null : headerRenderer.bordersHandler);
            }
            float bottomTableBorderWidth = null == borders[2] ? 0 : borders[2].GetWidth();
            topTableBorderWidth = bordersHandler.GetMaxTopWidth(borders[0]);
            // Apply halves of the borders. The other halves are applied on a Cell level
            layoutBox.ApplyMargins<Rectangle>(0, rightBorderMaxWidth / 2, 0, leftBorderMaxWidth / 2, false);
            // Table should have a row and some child elements in order to be considered non empty
            if (!tableModel.IsEmpty() && 0 != rows.Count) {
                layoutBox.DecreaseHeight(topTableBorderWidth / 2);
                occupiedArea.GetBBox().MoveDown(topTableBorderWidth / 2).IncreaseHeight(topTableBorderWidth / 2);
            }
            else {
                if (tableModel.IsComplete() && 0 == lastFlushedRowBottomBorder.Count) {
                    // process empty table
                    layoutBox.DecreaseHeight(topTableBorderWidth);
                    occupiedArea.GetBBox().MoveDown(topTableBorderWidth).IncreaseHeight(topTableBorderWidth);
                }
            }
            LayoutResult[] splits = new LayoutResult[numberOfColumns];
            // This represents the target row index for the overflow renderer to be placed to.
            // Usually this is just the current row id of a cell, but it has valuable meaning when a cell has rowspan.
            int[] targetOverflowRowIndex = new int[numberOfColumns];
            for (row = 0; row < rows.Count; row++) {
                // if forced placement was earlier set, this means the element did not fit into the area, and in this case
                // we only want to place the first row in a forced way, not the next ones, otherwise they will be invisible
                if (row == 1 && true.Equals(this.GetProperty<bool?>(Property.FORCED_PLACEMENT))) {
                    if (true.Equals(this.GetOwnProperty<bool?>(Property.FORCED_PLACEMENT))) {
                        DeleteOwnProperty(Property.FORCED_PLACEMENT);
                    }
                    else {
                        SetProperty(Property.FORCED_PLACEMENT, false);
                    }
                }
                CellRenderer[] currentRow = rows[row];
                float rowHeight = 0;
                bool split = false;
                // Indicates that all the cells fit (at least partially after splitting if not forbidden by keepTogether) in the current row.
                bool hasContent = true;
                // Indicates that we have added a cell from the future, i.e. a cell which has a big rowspan and we shouldn't have
                // added it yet, because we add a cell with rowspan only during the processing of the very last row this cell occupied,
                // but now we have area break and we had to force that cell addition.
                bool cellWithBigRowspanAdded = false;
                IList<CellRenderer> currChildRenderers = new List<CellRenderer>();
                // Process in a queue, because we might need to add a cell from the future, i.e. having big rowspan in case of split.
                LinkedList<TableRenderer.CellRendererInfo> cellProcessingQueue = new LinkedList<TableRenderer.CellRendererInfo
                    >();
                for (col = 0; col < currentRow.Length; col++) {
                    if (currentRow[col] != null) {
                        cellProcessingQueue.AddLast(new TableRenderer.CellRendererInfo(currentRow[col], col, row));
                    }
                }
                // the element which was the first to cause Layout.Nothing
                IRenderer firstCauseOfNothing = null;
                // the width of the widest bottom border of the row
                bottomTableBorderWidth = 0;
                Border widestRowBottomBorder = bordersHandler.GetWidestHorizontalBorder(row + 1);
                // if cell is in the last row on the page, its borders shouldn't collapse with the next row borders
                bool processAsLast = false;
                while (cellProcessingQueue.Count > 0) {
                    TableRenderer.CellRendererInfo currentCellInfo = cellProcessingQueue.JRemoveFirst();
                    col = currentCellInfo.column;
                    CellRenderer cell = currentCellInfo.cellRenderer;
                    int colspan = (int)cell.GetPropertyAsInteger(Property.COLSPAN);
                    int rowspan = (int)cell.GetPropertyAsInteger(Property.ROWSPAN);
                    if (1 != rowspan) {
                        cellWithBigRowspanAdded = true;
                    }
                    targetOverflowRowIndex[col] = currentCellInfo.finishRowInd;
                    // This cell came from the future (split occurred and we need to place cell with big rowpsan into the current area)
                    bool currentCellHasBigRowspan = (row != currentCellInfo.finishRowInd);
                    float cellWidth = 0;
                    float colOffset = 0;
                    for (int k = col; k < col + colspan; k++) {
                        cellWidth += countedColumnWidth[k];
                    }
                    for (int l = 0; l < col; l++) {
                        colOffset += countedColumnWidth[l];
                    }
                    float rowspanOffset = 0;
                    for (int m = row - 1; m > currentCellInfo.finishRowInd - rowspan && m >= 0; m--) {
                        rowspanOffset += (float)heights[m];
                    }
                    float cellLayoutBoxHeight = rowspanOffset + (!currentCellHasBigRowspan || hasContent ? layoutBox.GetHeight
                        () : 0);
                    float cellLayoutBoxBottom = layoutBox.GetY() + (!currentCellHasBigRowspan || hasContent ? 0 : layoutBox.GetHeight
                        ());
                    Rectangle cellLayoutBox = new Rectangle(layoutBox.GetX() + colOffset, cellLayoutBoxBottom, cellWidth, cellLayoutBoxHeight
                        );
                    LayoutArea cellArea = new LayoutArea(layoutContext.GetArea().GetPageNumber(), cellLayoutBox);
                    VerticalAlignment? verticalAlignment = cell.GetProperty<VerticalAlignment?>(Property.VERTICAL_ALIGNMENT);
                    cell.SetProperty(Property.VERTICAL_ALIGNMENT, null);
                    UnitValue cellWidthProperty = cell.GetProperty<UnitValue>(Property.WIDTH);
                    if (cellWidthProperty != null && cellWidthProperty.IsPercentValue()) {
                        cell.SetProperty(Property.WIDTH, UnitValue.CreatePointValue(cellWidth));
                    }
                    Border oldBottomBorder = cell.GetBorders()[2];
                    Border collapsedBottomBorder = TableBorders.GetCollapsedBorder(oldBottomBorder, footerRenderer != null ? footerRenderer
                        .bordersHandler.horizontalBorders[0][col] : borders[2]);
                    if (collapsedBottomBorder != null) {
                        float diff = Math.Max(collapsedBottomBorder.GetWidth(), null != widestRowBottomBorder ? widestRowBottomBorder
                            .GetWidth() : 0);
                        cellArea.GetBBox().MoveUp(diff / 2).DecreaseHeight(diff / 2);
                        cell.SetProperty(Property.BORDER_BOTTOM, collapsedBottomBorder);
                    }
                    LayoutResult cellResult = cell.SetParent(this).Layout(new LayoutContext(cellArea));
                    // we need to disable collapsing with the next row
                    if (!processAsLast && LayoutResult.NOTHING == cellResult.GetStatus()) {
                        processAsLast = true;
                        // undo collapsing with the next row
                        widestRowBottomBorder = null;
                        for (int tempCol = 0; tempCol < currentRow.Length; tempCol++) {
                            if (null != currentRow[tempCol]) {
                                currentRow[tempCol].DeleteOwnProperty(Property.BORDER_BOTTOM);
                                oldBottomBorder = currentRow[tempCol].GetBorders()[2];
                                if (null != oldBottomBorder && (null == widestRowBottomBorder || widestRowBottomBorder.GetWidth() > oldBottomBorder
                                    .GetWidth())) {
                                    widestRowBottomBorder = oldBottomBorder;
                                }
                            }
                        }
                        cellProcessingQueue.Clear();
                        for (int addCol = 0; addCol < currentRow.Length; addCol++) {
                            if (currentRow[addCol] != null) {
                                cellProcessingQueue.AddLast(new TableRenderer.CellRendererInfo(currentRow[addCol], addCol, row));
                            }
                        }
                        continue;
                    }
                    if (collapsedBottomBorder != null && null != cellResult.GetOccupiedArea()) {
                        // apply the difference between collapsed table border and own cell border
                        cellResult.GetOccupiedArea().GetBBox().MoveUp((collapsedBottomBorder.GetWidth() - (oldBottomBorder == null
                             ? 0 : oldBottomBorder.GetWidth())) / 2).DecreaseHeight((collapsedBottomBorder.GetWidth() - (oldBottomBorder
                             == null ? 0 : oldBottomBorder.GetWidth())) / 2);
                        cell.SetProperty(Property.BORDER_BOTTOM, oldBottomBorder);
                    }
                    cell.SetProperty(Property.VERTICAL_ALIGNMENT, verticalAlignment);
                    // width of BlockRenderer depends on child areas, while in cell case it is hardly define.
                    if (cellResult.GetStatus() != LayoutResult.NOTHING) {
                        cell.GetOccupiedArea().GetBBox().SetWidth(cellWidth);
                    }
                    else {
                        if (null == firstCauseOfNothing) {
                            firstCauseOfNothing = cellResult.GetCauseOfNothing();
                        }
                    }
                    if (currentCellHasBigRowspan) {
                        // cell from the future
                        if (cellResult.GetStatus() != LayoutResult.FULL) {
                            splits[col] = cellResult;
                        }
                        if (cellResult.GetStatus() == LayoutResult.PARTIAL) {
                            currentRow[col] = (CellRenderer)cellResult.GetSplitRenderer();
                        }
                        else {
                            rows[currentCellInfo.finishRowInd][col] = null;
                            currentRow[col] = cell;
                            rowMoves[col] = currentCellInfo.finishRowInd;
                        }
                    }
                    else {
                        if (cellResult.GetStatus() != LayoutResult.FULL) {
                            // first time split occurs
                            if (!split) {
                                int addCol;
                                // This is a case when last footer should be skipped and we might face an end of the table.
                                // We check if we can fit all the rows right now and the split occurred only because we reserved
                                // space for footer before, and if yes we skip footer and write all the content right now.
                                if (null != footerRenderer && tableModel.IsSkipLastFooter() && tableModel.IsComplete()) {
                                }
                                //                                LayoutArea potentialArea = new LayoutArea(area.getPageNumber(), layoutBox.clone());
                                //                                // Fix layout area
                                //                                Border widestRowTopBorder = bordersHandler.getWidestHorizontalBorder(row);
                                //                                if (null != widestRowTopBorder) {
                                //                                    potentialArea.getBBox().moveDown(widestRowTopBorder.getWidth() / 2).increaseHeight(widestRowTopBorder.getWidth() / 2);
                                //                                }
                                //                                float footerHeight = footerRenderer.getOccupiedArea().getBBox().getHeight();
                                //                                potentialArea.getBBox().moveDown(footerHeight).increaseHeight(footerHeight);
                                //
                                //                                TableRenderer overflowRenderer = createOverflowRenderer(new Table.RowRange(rowRange.getStartRow() + row, rowRange.getFinishRow()));
                                //                                overflowRenderer.rows = rows.subList(row, rows.size());
                                //                                overflowRenderer.setProperty(Property.IGNORE_HEADER, true);
                                //                                overflowRenderer.setProperty(Property.IGNORE_FOOTER, true);
                                //                                overflowRenderer.setProperty(Property.MARGIN_TOP, 0);
                                //                                overflowRenderer.setProperty(Property.MARGIN_BOTTOM, 0);
                                //                                overflowRenderer.setProperty(Property.MARGIN_LEFT, 0);
                                //                                overflowRenderer.setProperty(Property.MARGIN_RIGHT, 0);
                                //                                // init borders
                                //                                overflowRenderer.initializeBorders(new ArrayList<Border>(), true);
                                //                                overflowRenderer.collapseAllBordersAndEmptyRows(overflowRenderer.getBorders(), 0, rowRange.getFinishRow() - rowRange.getStartRow() - row, numberOfColumns);
                                //                                prepareFooterOrHeaderRendererForLayout(overflowRenderer, layoutBox.getWidth());
                                //                                if (LayoutResult.FULL == overflowRenderer.layout(new LayoutContext(potentialArea)).getStatus()) {
                                //                                    footerRenderer = null;
                                //                                    // fix layout area and table bottom border
                                //                                    layoutBox.increaseHeight(footerHeight).moveDown(footerHeight);
                                //                                    deleteOwnProperty(Property.BORDER_BOTTOM);
                                //                                    borders = getBorders();
                                //                                    processAsLast = false;
                                //                                    cellProcessingQueue.clear();
                                //                                    for (addCol = 0; addCol < currentRow.length; addCol++) {
                                //                                        if (currentRow[addCol] != null) {
                                //                                            cellProcessingQueue.addLast(new CellRendererInfo(currentRow[addCol], addCol, row));
                                //                                        }
                                //                                    }
                                //                                    // build borders of current row cells and find the widest one
                                //                                    for (CellRendererInfo curCellInfo : cellProcessingQueue) {
                                //                                        col = curCellInfo.column;
                                //                                        cell = curCellInfo.cellRenderer;
                                //                                        prepareBuildingBordersArrays(cell, borders, tableModel.getNumberOfColumns(), row, col);
                                //                                        buildBordersArrays(cell, curCellInfo.finishRowInd, col);
                                //                                    }
                                //                                    continue;
                                //                                }
                                // Here we look for a cell with big rowspan (i.e. one which would not be normally processed in
                                // the scope of this row), and we add such cells to the queue, because we need to write them
                                // at least partially into the available area we have.
                                for (addCol = 0; addCol < currentRow.Length; addCol++) {
                                    if (currentRow[addCol] == null) {
                                        // Search for the next cell including rowspan.
                                        for (int addRow = row + 1; addRow < rows.Count; addRow++) {
                                            if (rows[addRow][addCol] != null) {
                                                CellRenderer addRenderer = rows[addRow][addCol];
                                                // TODO DEVSIX-1060
                                                verticalAlignment = addRenderer.GetProperty<VerticalAlignment?>(Property.VERTICAL_ALIGNMENT);
                                                //                                            if (verticalAlignment != null && verticalAlignment.equals(VerticalAlignment.BOTTOM)) {
                                                //                                                if (row + addRenderer.getPropertyAsInteger(Property.ROWSPAN) - 1 < addRow) {
                                                //                                                    cellProcessingQueue.addLast(new CellRendererInfo(addRenderer, addCol, addRow));
                                                //                                                } else {
                                                //                                                    horizontalBorders.get(row + 1).set(addCol, addRenderer.getBorders()[2]);
                                                //                                                    if (addCol == 0) {
                                                //                                                        for (int i = row; i >= 0; i--) {
                                                //                                                            if (!checkAndReplaceBorderInArray(verticalBorders, addCol, i, addRenderer.getBorders()[3], false)) {
                                                //                                                                break;
                                                //                                                            }
                                                //                                                        }
                                                //                                                    } else if (addCol == numberOfColumns - 1) {
                                                //                                                        for (int i = row; i >= 0; i--) {
                                                //                                                            if (!checkAndReplaceBorderInArray(verticalBorders, addCol + 1, i, addRenderer.getBorders()[1], true)) {
                                                //                                                                break;
                                                //                                                            }
                                                //                                                        }
                                                //                                                    }
                                                //                                                }
                                                //                                            } else
                                                if (row + addRenderer.GetPropertyAsInteger(Property.ROWSPAN) - 1 >= addRow) {
                                                    cellProcessingQueue.AddLast(new TableRenderer.CellRendererInfo(addRenderer, addCol, addRow));
                                                }
                                                break;
                                            }
                                        }
                                    }
                                }
                            }
                            split = true;
                            if (cellResult.GetStatus() == LayoutResult.NOTHING) {
                                hasContent = false;
                            }
                            splits[col] = cellResult;
                        }
                    }
                    currChildRenderers.Add(cell);
                    if (cellResult.GetStatus() != LayoutResult.NOTHING) {
                        rowHeight = Math.Max(rowHeight, cell.GetOccupiedArea().GetBBox().GetHeight() - rowspanOffset);
                    }
                }
                // maybe the table was incomplete and we can process the footer
                if (null != footerRenderer && (0 != lastFlushedRowBottomBorder.Count || !tableModel.IsComplete()) && !hasContent
                     && 0 == childRenderers.Count) {
                    layoutBox.IncreaseHeight(occupiedArea.GetBBox().GetHeight());
                    occupiedArea.GetBBox().MoveUp(occupiedArea.GetBBox().GetHeight()).SetHeight(0);
                }
                if (hasContent) {
                    heights.Add(rowHeight);
                    occupiedArea.GetBBox().MoveDown(rowHeight);
                    occupiedArea.GetBBox().IncreaseHeight(rowHeight);
                    layoutBox.DecreaseHeight(rowHeight);
                }
                if (row == rows.Count - 1 && null != footerRenderer && tableModel.IsComplete() && tableModel.IsSkipLastFooter
                    () && !split && !processAsLast) {
                    footerRenderer = null;
                    // delete #layout() related properties
                    DeleteOwnProperty(Property.BORDER_BOTTOM);
                    if (tableModel.IsEmpty()) {
                        this.DeleteOwnProperty(Property.BORDER_TOP);
                    }
                    borders = GetBorders();
                }
                if (split || processAsLast || row == rows.Count - 1) {
                    if (hasContent || 0 != row) {
                        horizontalBordersIndexOffset = bordersHandler.GetCurrentHorizontalBordersIndexOffset();
                        verticalBordersIndexOffset = bordersHandler.GetCurrentVerticalBordersIndexOffset();
                        bordersHandler.ProcessSplit(row, split, hasContent, cellWithBigRowspanAdded);
                    }
                    // Correct layout area of the last row rendered on the page
                    if (heights.Count != 0) {
                        rowHeight = 0;
<<<<<<< HEAD
=======
                        if (split && (hasContent)) {
                            //TODO
                            horizontalBorders.Add(row + 1, new List<Border>(horizontalBorders[row + 1]));
                        }
>>>>>>> ac18b730
                        for (col = 0; col < currentRow.Length; col++) {
                            if (hasContent || (cellWithBigRowspanAdded && null == rows[row - 1][col])) {
                                if (null != currentRow[col]) {
                                    cellProcessingQueue.AddLast(new TableRenderer.CellRendererInfo(currentRow[col], col, row));
                                }
                            }
                            else {
                                if (null != rows[row - 1][col]) {
                                    cellProcessingQueue.AddLast(new TableRenderer.CellRendererInfo(rows[row - 1][col], col, row - 1));
                                }
                            }
                        }
                        while (0 != cellProcessingQueue.Count) {
                            TableRenderer.CellRendererInfo cellInfo = cellProcessingQueue.JRemoveFirst();
                            col = cellInfo.column;
                            int rowN = cellInfo.finishRowInd;
                            CellRenderer cell = cellInfo.cellRenderer;
                            float collapsedWithNextRowBorderWidth = null == cell.GetBorders()[2] ? 0 : cell.GetBorders()[2].GetWidth();
                            cell.DeleteOwnProperty(Property.BORDER_BOTTOM);
                            Border cellOwnBottomBorder = cell.GetBorders()[2];
                            Border collapsedWithTableBorder = TableBorders.GetCollapsedBorder(cellOwnBottomBorder, footerRenderer != null
                                 ? footerRenderer.bordersHandler.horizontalBorders[0][col] : borders[2]);
                            if (null != collapsedWithTableBorder && bottomTableBorderWidth < collapsedWithTableBorder.GetWidth()) {
                                bottomTableBorderWidth = collapsedWithTableBorder.GetWidth();
                            }
                            float collapsedBorderWidth = null == collapsedWithTableBorder ? 0 : collapsedWithTableBorder.GetWidth();
                            if (collapsedWithNextRowBorderWidth != collapsedBorderWidth) {
                                cell.SetBorders(collapsedWithTableBorder, 2);
                                // TODO
                                //                            for (int i = col; i < col + cell.getPropertyAsInteger(Property.COLSPAN); i++) {
                                //                                bordersHandler.horizontalBorders.get(row + (hasContent ? 1 : 0)).set(i, collapsedWithTableBorder);
                                //                            }
                                // apply the difference between collapsed table border and own cell border
                                cell.occupiedArea.GetBBox().MoveDown((collapsedBorderWidth - collapsedWithNextRowBorderWidth) / 2).IncreaseHeight
                                    ((collapsedBorderWidth - collapsedWithNextRowBorderWidth) / 2);
                            }
                            // fix row height
                            int cellRowStartIndex = ((Cell)cell.GetModelElement()).GetRow();
                            float rowspanOffset = 0;
                            for (int l = cellRowStartIndex; l < heights.Count - 1; l++) {
                                rowspanOffset += heights[l];
                            }
                            if (cell.occupiedArea.GetBBox().GetHeight() > rowHeight + rowspanOffset) {
                                rowHeight = cell.occupiedArea.GetBBox().GetHeight() - rowspanOffset;
                            }
                        }
                        if (rowHeight != heights[heights.Count - 1]) {
                            float heightDiff = rowHeight - heights[heights.Count - 1];
                            heights[heights.Count - 1] = rowHeight;
                            occupiedArea.GetBBox().MoveDown(heightDiff).IncreaseHeight(heightDiff);
                            layoutBox.DecreaseHeight(heightDiff);
                        }
                    }
                    else {
                        if (null != borders[2]) {
                        }
                    }
                    // TODO
                    //                        for (col = 0; col < numberOfColumns; col++) {
                    //                            if (null == bordersHandler.horizontalBorders.get(1).get(col) || bordersHandler.horizontalBorders.get(1).get(col).getWidth() < borders[2].getWidth()) {
                    //                                bordersHandler.horizontalBorders.get(1).set(col, borders[2]);
                    //                            }
                    //                        }
                    // Correct occupied areas of all added cells
                    CorrectCellsOccupiedAreas(splits, row, targetOverflowRowIndex);
                }
                // process footer with collapsed borders
                if ((split || processAsLast || row == rows.Count - 1) && null != footerRenderer) {
                    int lastRow;
                    if (hasContent || cellWithBigRowspanAdded) {
                        lastRow = row + 1;
                    }
                    else {
                        lastRow = row;
                    }
                    bool[] useFooterBorders = new bool[numberOfColumns];
                    if (!tableModel.IsEmpty()) {
                        useFooterBorders = CollapseFooterBorders(0 != lastFlushedRowBottomBorder.Count && 0 == row ? lastFlushedRowBottomBorder
                             : bordersHandler.horizontalBorders[horizontalBordersIndexOffset + lastRow], numberOfColumns, rows.Count
                            );
                        layoutBox.IncreaseHeight(bottomTableBorderWidth / 2);
                        occupiedArea.GetBBox().MoveUp(bottomTableBorderWidth / 2).DecreaseHeight(bottomTableBorderWidth / 2);
                    }
                    footerRenderer.ProcessRendererBorders(numberOfColumns);
                    layoutBox.MoveDown(footerRenderer.occupiedArea.GetBBox().GetHeight()).IncreaseHeight(footerRenderer.occupiedArea
                        .GetBBox().GetHeight());
                    // apply the difference to set footer and table left/right margins identical
                    layoutBox.ApplyMargins<Rectangle>(0, -rightBorderMaxWidth / 2, 0, -leftBorderMaxWidth / 2, false);
                    PrepareFooterOrHeaderRendererForLayout(footerRenderer, layoutBox.GetWidth());
                    LayoutResult res = footerRenderer.Layout(new LayoutContext(new LayoutArea(area.GetPageNumber(), layoutBox)
                        ));
                    layoutBox.ApplyMargins<Rectangle>(0, -rightBorderMaxWidth / 2, 0, -leftBorderMaxWidth / 2, true);
                    float footerHeight = footerRenderer.GetOccupiedAreaBBox().GetHeight();
                    footerRenderer.Move(0, -(layoutBox.GetHeight() - footerHeight));
                    layoutBox.SetY(footerRenderer.occupiedArea.GetBBox().GetTop()).SetHeight(occupiedArea.GetBBox().GetBottom(
                        ) - layoutBox.GetBottom());
                    // fix footer borders
                    if (!tableModel.IsEmpty()) {
                        footerRenderer.bordersHandler.UpdateTopBorder(0 != lastFlushedRowBottomBorder.Count && 0 == row ? lastFlushedRowBottomBorder
                             : bordersHandler.horizontalBorders[horizontalBordersIndexOffset + lastRow], useFooterBorders);
                    }
                }
                if (!split) {
                    childRenderers.AddAll(currChildRenderers);
                    currChildRenderers.Clear();
                }
                if (split || processAsLast) {
                    if (marginsCollapsingEnabled) {
                        marginsCollapseHandler.EndMarginsCollapse(layoutBox);
                    }
                    iText.Layout.Renderer.TableRenderer[] splitResult = !split && processAsLast ? Split(row + 1, false, cellWithBigRowspanAdded
                        ) : Split(row, hasContent, cellWithBigRowspanAdded);
                    // delete #layout() related properties
                    if (null != headerRenderer || null != footerRenderer) {
                        if (null != headerRenderer || tableModel.IsEmpty()) {
                            splitResult[1].DeleteOwnProperty(Property.BORDER_TOP);
                        }
                        if (null != footerRenderer || tableModel.IsEmpty()) {
                            splitResult[1].DeleteOwnProperty(Property.BORDER_BOTTOM);
                        }
                    }
                    if (split) {
                        int[] rowspans = new int[currentRow.Length];
                        bool[] columnsWithCellToBeEnlarged = new bool[currentRow.Length];
                        for (col = 0; col < currentRow.Length; col++) {
                            if (splits[col] != null) {
                                CellRenderer cellSplit = (CellRenderer)splits[col].GetSplitRenderer();
                                if (null != cellSplit) {
                                    rowspans[col] = ((Cell)cellSplit.GetModelElement()).GetRowspan();
                                }
                                if (splits[col].GetStatus() != LayoutResult.NOTHING && (hasContent || cellWithBigRowspanAdded)) {
                                    childRenderers.Add(cellSplit);
                                }
                                LayoutArea cellOccupiedArea = currentRow[col].GetOccupiedArea();
                                if (hasContent || cellWithBigRowspanAdded || splits[col].GetStatus() == LayoutResult.NOTHING) {
                                    CellRenderer cellOverflow = (CellRenderer)splits[col].GetOverflowRenderer();
                                    cellOverflow.DeleteOwnProperty(Property.BORDER_BOTTOM);
                                    cellOverflow.DeleteOwnProperty(Property.BORDER_TOP);
                                    // TODO
                                    //                                if (null != cellSplit) {
                                    //                                    for (int j = col; j < col + cellOverflow.getPropertyAsInteger(Property.COLSPAN); j++) {
                                    //                                        splitResult[0].horizontalBorders.get(row + (hasContent ? 1 : 0)).set(j, getCollapsedBorder(currentRow[col].getBorders()[2], borders[2]));
                                    //                                    }
                                    //                                }
                                    currentRow[col] = null;
                                    rows[targetOverflowRowIndex[col]][col] = (CellRenderer)cellOverflow.SetParent(splitResult[1]);
                                }
                                else {
                                    rows[targetOverflowRowIndex[col]][col] = (CellRenderer)currentRow[col].SetParent(splitResult[1]);
                                    rows[targetOverflowRowIndex[col]][col].DeleteOwnProperty(Property.BORDER_TOP);
                                }
                                rows[targetOverflowRowIndex[col]][col].occupiedArea = cellOccupiedArea;
                            }
                            else {
                                if (currentRow[col] != null) {
                                    if (hasContent) {
                                        rowspans[col] = ((Cell)currentRow[col].GetModelElement()).GetRowspan();
                                    }
                                    bool isBigRowspannedCell = 1 != ((Cell)currentRow[col].GetModelElement()).GetRowspan();
                                    if (hasContent || isBigRowspannedCell) {
                                        columnsWithCellToBeEnlarged[col] = true;
                                    }
                                    else {
                                        if (Border.NO_BORDER != currentRow[col].GetProperty<Border>(Property.BORDER_TOP)) {
                                            splitResult[1].rows[0][col].DeleteOwnProperty(Property.BORDER_TOP);
                                        }
                                    }
                                }
                            }
                        }
                        // TODO
                        //                            for (int j = col; j < col + currentRow[col].getPropertyAsInteger(Property.COLSPAN); j++) {
                        //                                horizontalBorders.get(row + (hasContent ? 1 : 0)).set(j, getCollapsedBorder(currentRow[col].getBorders()[2], borders[2]));
                        //                            }
                        int minRowspan = int.MaxValue;
                        for (col = 0; col < rowspans.Length; col++) {
                            if (0 != rowspans[col]) {
                                minRowspan = Math.Min(minRowspan, rowspans[col]);
                            }
                        }
                        for (col = 0; col < numberOfColumns; col++) {
                            if (columnsWithCellToBeEnlarged[col]) {
                                LayoutArea cellOccupiedArea = currentRow[col].GetOccupiedArea();
                                if (1 == minRowspan) {
                                    // Here we use the same cell, but create a new renderer which doesn't have any children,
                                    // therefore it won't have any content.
                                    Cell overflowCell = ((Cell)currentRow[col].GetModelElement()).Clone(true);
                                    // we will change properties
                                    currentRow[col].isLastRendererForModelElement = false;
                                    childRenderers.Add(currentRow[col]);
                                    currentRow[col] = null;
                                    rows[targetOverflowRowIndex[col]][col] = (CellRenderer)overflowCell.GetRenderer().SetParent(this);
                                    rows[targetOverflowRowIndex[col]][col].DeleteProperty(Property.HEIGHT);
                                    rows[targetOverflowRowIndex[col]][col].DeleteProperty(Property.MIN_HEIGHT);
                                    rows[targetOverflowRowIndex[col]][col].DeleteProperty(Property.MAX_HEIGHT);
                                }
                                else {
                                    childRenderers.Add(currentRow[col]);
                                    // shift all cells in the column up
                                    int i = row;
                                    for (; i < row + minRowspan && i + 1 < rows.Count && rows[i + 1][col] != null; i++) {
                                        rows[i][col] = rows[i + 1][col];
                                        rows[i + 1][col] = null;
                                    }
                                    // the number of cells behind is less then minRowspan-1
                                    // so we should process the last cell in the column as in the case 1 == minRowspan
                                    if (i != row + minRowspan - 1 && null != rows[i][col]) {
                                        Cell overflowCell = ((Cell)rows[i][col].GetModelElement());
                                        rows[i][col].isLastRendererForModelElement = false;
                                        rows[i][col] = null;
                                        rows[targetOverflowRowIndex[col]][col] = (CellRenderer)overflowCell.GetRenderer().SetParent(this);
                                    }
                                }
                                rows[targetOverflowRowIndex[col]][col].occupiedArea = cellOccupiedArea;
                            }
                        }
                    }
                    // Apply borders if there is no footer
                    if (null == footerRenderer) {
                        if (0 != this.childRenderers.Count) {
                            occupiedArea.GetBBox().MoveDown(bottomTableBorderWidth / 2).IncreaseHeight(bottomTableBorderWidth / 2);
                            layoutBox.DecreaseHeight(bottomTableBorderWidth / 2);
                        }
                        else {
                            occupiedArea.GetBBox().MoveUp(topTableBorderWidth / 2).DecreaseHeight(topTableBorderWidth / 2);
                            layoutBox.IncreaseHeight(topTableBorderWidth / 2);
                            // process bottom border of the last added row if there is no footer
                            if (!tableModel.IsComplete() || 0 != lastFlushedRowBottomBorder.Count) {
                                bottomTableBorderWidth = null == widestLustFlushedBorder ? 0f : widestLustFlushedBorder.GetWidth();
                                occupiedArea.GetBBox().MoveDown(bottomTableBorderWidth).IncreaseHeight(bottomTableBorderWidth);
                                // TODO
                                //                            splitResult[0].horizontalBorders.clear();
                                //                            splitResult[0].horizontalBorders.add(lastFlushedRowBottomBorder);
                                // hack to process 'margins'
                                splitResult[0].SetBorders(widestLustFlushedBorder, 2);
                                splitResult[0].SetBorders(Border.NO_BORDER, 0);
                            }
                        }
                    }
                    // TODO
                    //                            if (0 != splitResult[0].verticalBorders.size()) {
                    //                                splitResult[0].setBorders(splitResult[0].verticalBorders.get(0).get(0), 3);
                    //                                splitResult[0].setBorders(splitResult[0].verticalBorders.get(verticalBorders.size() - 1).get(0), 1);
                    //                            }
                    if (true.Equals(GetPropertyAsBoolean(Property.FILL_AVAILABLE_AREA)) || true.Equals(GetPropertyAsBoolean(Property
                        .FILL_AVAILABLE_AREA_ON_SPLIT))) {
                        ExtendLastRow(currentRow, layoutBox);
                    }
                    AdjustFooterAndFixOccupiedArea(layoutBox);
                    // On the next page we need to process rows without any changes except moves connected to actual cell splitting
                    foreach (KeyValuePair<int, int?> entry in rowMoves) {
                        // Move the cell back to its row if there was no actual split
                        if (null == splitResult[1].rows[(int)entry.Value - splitResult[0].rows.Count][entry.Key]) {
                            splitResult[1].rows[(int)entry.Value - splitResult[0].rows.Count][entry.Key] = splitResult[1].rows[row - splitResult
                                [0].rows.Count][entry.Key];
                            splitResult[1].rows[row - splitResult[0].rows.Count][entry.Key] = null;
                        }
                    }
                    if ((IsKeepTogether() && 0 == lastFlushedRowBottomBorder.Count) && !true.Equals(GetPropertyAsBoolean(Property
                        .FORCED_PLACEMENT))) {
                        return new LayoutResult(LayoutResult.NOTHING, null, null, this, null == firstCauseOfNothing ? this : firstCauseOfNothing
                            );
                    }
                    else {
                        int status = ((occupiedArea.GetBBox().GetHeight() - (null == footerRenderer ? 0 : footerRenderer.GetOccupiedArea
                            ().GetBBox().GetHeight()) == 0) && (tableModel.IsComplete() && 0 == lastFlushedRowBottomBorder.Count))
                             ? LayoutResult.NOTHING : LayoutResult.PARTIAL;
                        if ((status == LayoutResult.NOTHING && true.Equals(GetPropertyAsBoolean(Property.FORCED_PLACEMENT))) || wasHeightClipped
                            ) {
                            if (wasHeightClipped) {
                                ILogger logger = LoggerFactory.GetLogger(typeof(iText.Layout.Renderer.TableRenderer));
                                logger.Warn(iText.IO.LogMessageConstant.CLIP_ELEMENT);
                                // Process borders
                                if (status == LayoutResult.NOTHING) {
                                    List<Border> topBorders = new List<Border>();
                                    List<Border> bottomBorders = new List<Border>();
                                    for (int i = 0; i < numberOfColumns; i++) {
                                        topBorders.Add(borders[0]);
                                        bottomBorders.Add(borders[2]);
                                    }
                                    // TODO
                                    //                                horizontalBorders.clear();
                                    //                                horizontalBorders.add(topBorders);
                                    //                                horizontalBorders.add(bottomBorders);
                                    float bordersWidth = (null == borders[0] ? 0 : borders[0].GetWidth()) + (null == borders[2] ? 0 : borders[
                                        2].GetWidth());
                                    occupiedArea.GetBBox().MoveDown(bordersWidth).IncreaseHeight(bordersWidth);
                                }
                                // Notice that we extend the table only on the current page
                                if (null != blockMinHeight && blockMinHeight > occupiedArea.GetBBox().GetHeight()) {
                                    float blockBottom = Math.Max(occupiedArea.GetBBox().GetBottom() - ((float)blockMinHeight - occupiedArea.GetBBox
                                        ().GetHeight()), layoutBox.GetBottom());
                                    if (0 == heights.Count) {
                                        heights.Add(((float)blockMinHeight) - occupiedArea.GetBBox().GetHeight() / 2);
                                    }
                                    else {
                                        heights[heights.Count - 1] = heights[heights.Count - 1] + ((float)blockMinHeight) - occupiedArea.GetBBox()
                                            .GetHeight();
                                    }
                                    occupiedArea.GetBBox().IncreaseHeight(occupiedArea.GetBBox().GetBottom() - blockBottom).SetY(blockBottom);
                                }
                            }
                            return new LayoutResult(LayoutResult.FULL, occupiedArea, splitResult[0], null);
                        }
                        else {
                            if (HasProperty(Property.HEIGHT)) {
                                splitResult[1].SetProperty(Property.HEIGHT, RetrieveHeight() - occupiedArea.GetBBox().GetHeight());
                            }
                            if (status != LayoutResult.NOTHING) {
                                return new LayoutResult(status, occupiedArea, splitResult[0], splitResult[1], null);
                            }
                            else {
                                return new LayoutResult(status, null, splitResult[0], splitResult[1], firstCauseOfNothing);
                            }
                        }
                    }
                }
            }
            // check if the last row is incomplete
            if (tableModel.IsComplete() && !tableModel.IsEmpty()) {
                CellRenderer[] lastRow = rows[rows.Count - 1];
                int lastInRow = lastRow.Length - 1;
                while (lastInRow >= 0 && null == lastRow[lastInRow]) {
                    lastInRow--;
                }
                if (lastInRow < 0 || lastRow.Length != lastInRow + lastRow[lastInRow].GetPropertyAsInteger(Property.COLSPAN
                    )) {
                    ILogger logger = LoggerFactory.GetLogger(typeof(iText.Layout.Renderer.TableRenderer));
                    logger.Warn(iText.IO.LogMessageConstant.LAST_ROW_IS_NOT_COMPLETE);
                }
            }
            // process footer renderer with collapsed borders
            if (tableModel.IsComplete() && 0 != lastFlushedRowBottomBorder.Count && null != footerRenderer) {
                bool[] useFooterBorders = CollapseFooterBorders(lastFlushedRowBottomBorder, numberOfColumns, rows.Count);
                footerRenderer.ProcessRendererBorders(numberOfColumns);
                layoutBox.MoveDown(footerRenderer.occupiedArea.GetBBox().GetHeight()).IncreaseHeight(footerRenderer.occupiedArea
                    .GetBBox().GetHeight());
                // apply the difference to set footer and table left/right margins identical
                layoutBox.ApplyMargins<Rectangle>(0, -rightBorderMaxWidth / 2, 0, -leftBorderMaxWidth / 2, false);
                PrepareFooterOrHeaderRendererForLayout(footerRenderer, layoutBox.GetWidth());
                footerRenderer.Layout(new LayoutContext(new LayoutArea(area.GetPageNumber(), layoutBox)));
                layoutBox.ApplyMargins<Rectangle>(0, -rightBorderMaxWidth / 2, 0, -leftBorderMaxWidth / 2, true);
                float footerHeight = footerRenderer.GetOccupiedAreaBBox().GetHeight();
                footerRenderer.Move(0, -(layoutBox.GetHeight() - footerHeight));
                layoutBox.MoveUp(footerHeight).DecreaseHeight(footerHeight);
                // fix borders
                bordersHandler.UpdateTopBorder(lastFlushedRowBottomBorder, useFooterBorders);
            }
            // if table is empty we still need to process table borders
            if (0 == childRenderers.Count && null == headerRenderer && null == footerRenderer) {
                IList<Border> topHorizontalBorders = new List<Border>();
                IList<Border> bottomHorizontalBorders = new List<Border>();
                for (int i = 0; i < numberOfColumns; i++) {
                    bottomHorizontalBorders.Add(Border.NO_BORDER);
                }
                IList<Border> leftVerticalBorders = new List<Border>();
                IList<Border> rightVerticalBorders = new List<Border>();
                // process bottom border of the last added row
                if (tableModel.IsComplete() && 0 != lastFlushedRowBottomBorder.Count) {
                    bottomHorizontalBorders = lastFlushedRowBottomBorder;
                    // hack to process 'margins'
                    SetBorders(widestLustFlushedBorder, 2);
                    SetBorders(Border.NO_BORDER, 0);
                }
                // collapse with table bottom border
                for (int i = 0; i < bottomHorizontalBorders.Count; i++) {
                    Border border = bottomHorizontalBorders[i];
                    if (null == border || (null != borders[2] && border.GetWidth() < borders[2].GetWidth())) {
                        bottomHorizontalBorders[i] = borders[2];
                    }
                    topHorizontalBorders.Add(borders[0]);
                }
            }
            // TODO
            //            horizontalBorders.set(0, topHorizontalBorders);
            //            horizontalBorders.add(bottomHorizontalBorders);
            //            leftVerticalBorders.add(borders[3]);
            //            rightVerticalBorders.add(borders[1]);
            //            verticalBorders = new ArrayList<>();
            //            verticalBorders.add(leftVerticalBorders);
            //            for (int i = 0; i < numberOfColumns - 1; i++) {
            //                verticalBorders.add(new ArrayList<Border>());
            //            }
            //            verticalBorders.add(rightVerticalBorders);
            // Apply bottom and top border
            if (tableModel.IsComplete()) {
                if (null == footerRenderer) {
                    if (0 != childRenderers.Count) {
                        occupiedArea.GetBBox().MoveDown(bottomTableBorderWidth / 2).IncreaseHeight((bottomTableBorderWidth) / 2);
                        layoutBox.DecreaseHeight(bottomTableBorderWidth / 2);
                    }
                    else {
                        if (0 != lastFlushedRowBottomBorder.Count) {
                            if (null != widestLustFlushedBorder && widestLustFlushedBorder.GetWidth() > bottomTableBorderWidth) {
                                bottomTableBorderWidth = widestLustFlushedBorder.GetWidth();
                            }
                        }
                        occupiedArea.GetBBox().MoveDown(bottomTableBorderWidth).IncreaseHeight((bottomTableBorderWidth));
                        layoutBox.DecreaseHeight(bottomTableBorderWidth);
                    }
                }
            }
            else {
                // the bottom border should be processed and placed lately
                if (0 != heights.Count) {
                    // TODO
                    //                horizontalBorders.get(horizontalBorders.size() - 1).clear();
                    heights[heights.Count - 1] = heights[heights.Count - 1] - bottomTableBorderWidth / 2;
                }
                if (null == footerRenderer) {
                    if (0 != childRenderers.Count) {
                        occupiedArea.GetBBox().MoveUp(bottomTableBorderWidth / 2).DecreaseHeight((bottomTableBorderWidth / 2));
                        layoutBox.IncreaseHeight(bottomTableBorderWidth / 2);
                    }
                }
                else {
                    // occupied area is right here
                    layoutBox.IncreaseHeight(bottomTableBorderWidth);
                }
            }
            if ((true.Equals(GetPropertyAsBoolean(Property.FILL_AVAILABLE_AREA))) && 0 != rows.Count) {
                ExtendLastRow(rows[rows.Count - 1], layoutBox);
            }
            if (null != blockMinHeight && blockMinHeight > occupiedArea.GetBBox().GetHeight()) {
                float blockBottom = Math.Max(occupiedArea.GetBBox().GetBottom() - ((float)blockMinHeight - occupiedArea.GetBBox
                    ().GetHeight()), layoutBox.GetBottom());
                if (0 != heights.Count) {
                    heights[heights.Count - 1] = heights[heights.Count - 1] + occupiedArea.GetBBox().GetBottom() - blockBottom;
                }
                else {
                    heights.Add((occupiedArea.GetBBox().GetBottom() - blockBottom) + occupiedArea.GetBBox().GetHeight() / 2);
                }
                occupiedArea.GetBBox().IncreaseHeight(occupiedArea.GetBBox().GetBottom() - blockBottom).SetY(blockBottom);
            }
            if (IsPositioned()) {
                float y = (float)this.GetPropertyAsFloat(Property.Y);
                float relativeY = IsFixedLayout() ? 0 : layoutBox.GetY();
                Move(0, relativeY + y - occupiedArea.GetBBox().GetY());
            }
            if (marginsCollapsingEnabled) {
                marginsCollapseHandler.EndMarginsCollapse(layoutBox);
            }
            ApplyMargins(occupiedArea.GetBBox(), true);
            // if table is empty or is not complete we should delete footer
            if ((tableModel.IsSkipLastFooter() || !tableModel.IsComplete()) && null != footerRenderer) {
                if (0 != lastFlushedRowBottomBorder.Count) {
                    if (null != widestLustFlushedBorder && widestLustFlushedBorder.GetWidth() > bottomTableBorderWidth) {
                        bottomTableBorderWidth = widestLustFlushedBorder.GetWidth();
                    }
                    // hack to process 'margins'
                    SetBorders(widestLustFlushedBorder, 0);
                }
                footerRenderer = null;
                if (tableModel.IsComplete()) {
                    occupiedArea.GetBBox().MoveDown(bottomTableBorderWidth).IncreaseHeight(bottomTableBorderWidth);
                }
            }
            AdjustFooterAndFixOccupiedArea(layoutBox);
            return new LayoutResult(LayoutResult.FULL, occupiedArea, null, null);
        }

        /// <summary><inheritDoc/></summary>
        public override void Draw(DrawContext drawContext) {
            PdfDocument document = drawContext.GetDocument();
            bool isTagged = drawContext.IsTaggingEnabled() && GetModelElement() is IAccessibleElement;
            bool ignoreTag = false;
            PdfName role = null;
            if (isTagged) {
                role = ((IAccessibleElement)GetModelElement()).GetRole();
                bool isHeaderOrFooter = PdfName.THead.Equals(role) || PdfName.TFoot.Equals(role);
                bool ignoreHeaderFooterTag = document.GetTagStructureContext().GetTagStructureTargetVersion().CompareTo(PdfVersion
                    .PDF_1_5) < 0;
                ignoreTag = isHeaderOrFooter && ignoreHeaderFooterTag;
            }
            if (role != null && !role.Equals(PdfName.Artifact) && !ignoreTag) {
                TagStructureContext tagStructureContext = document.GetTagStructureContext();
                TagTreePointer tagPointer = tagStructureContext.GetAutoTaggingPointer();
                IAccessibleElement accessibleElement = (IAccessibleElement)GetModelElement();
                if (!tagStructureContext.IsElementConnectedToTag(accessibleElement)) {
                    AccessibleAttributesApplier.ApplyLayoutAttributes(role, this, document);
                }
                Table modelElement = (Table)GetModelElement();
                tagPointer.AddTag(accessibleElement, true);
                base.Draw(drawContext);
                tagPointer.MoveToParent();
                bool toRemoveConnectionsWithTag = isLastRendererForModelElement && modelElement.IsComplete();
                if (toRemoveConnectionsWithTag) {
                    tagPointer.RemoveElementConnectionToTag(accessibleElement);
                }
            }
            else {
                base.Draw(drawContext);
            }
        }

        /// <summary><inheritDoc/></summary>
        public override void DrawChildren(DrawContext drawContext) {
            Table modelElement = (Table)GetModelElement();
            if (headerRenderer != null) {
                bool firstHeader = rowRange.GetStartRow() == 0 && isOriginalNonSplitRenderer && !modelElement.IsSkipFirstHeader
                    ();
                bool notToTagHeader = drawContext.IsTaggingEnabled() && !firstHeader;
                if (notToTagHeader) {
                    drawContext.SetTaggingEnabled(false);
                    drawContext.GetCanvas().OpenTag(new CanvasArtifact());
                }
                headerRenderer.Draw(drawContext);
                if (notToTagHeader) {
                    drawContext.GetCanvas().CloseTag();
                    drawContext.SetTaggingEnabled(true);
                }
            }
            if (footerRenderer != null) {
                bool lastFooter = isLastRendererForModelElement && modelElement.IsComplete() && !modelElement.IsSkipLastFooter
                    ();
                bool notToTagFooter = drawContext.IsTaggingEnabled() && !lastFooter;
                if (notToTagFooter) {
                    drawContext.SetTaggingEnabled(false);
                    drawContext.GetCanvas().OpenTag(new CanvasArtifact());
                }
                footerRenderer.Draw(drawContext);
                if (notToTagFooter) {
                    drawContext.GetCanvas().CloseTag();
                    drawContext.SetTaggingEnabled(true);
                }
            }
            bool isTagged = drawContext.IsTaggingEnabled() && GetModelElement() is IAccessibleElement && !childRenderers
                .IsEmpty();
            TagTreePointer tagPointer = null;
            bool shouldHaveFooterOrHeaderTag = modelElement.GetHeader() != null || modelElement.GetFooter() != null;
            if (isTagged) {
                PdfName role = modelElement.GetRole();
                if (role != null && !PdfName.Artifact.Equals(role)) {
                    tagPointer = drawContext.GetDocument().GetTagStructureContext().GetAutoTaggingPointer();
                    bool ignoreHeaderFooterTag = drawContext.GetDocument().GetTagStructureContext().GetTagStructureTargetVersion
                        ().CompareTo(PdfVersion.PDF_1_5) < 0;
                    shouldHaveFooterOrHeaderTag = shouldHaveFooterOrHeaderTag && !ignoreHeaderFooterTag && (!modelElement.IsSkipFirstHeader
                        () || !modelElement.IsSkipLastFooter());
                    if (shouldHaveFooterOrHeaderTag) {
                        if (tagPointer.GetKidsRoles().Contains(PdfName.TBody)) {
                            tagPointer.MoveToKid(PdfName.TBody);
                        }
                        else {
                            tagPointer.AddTag(PdfName.TBody);
                        }
                    }
                }
                else {
                    isTagged = false;
                }
            }
            foreach (IRenderer child in childRenderers) {
                if (isTagged) {
                    int adjustByHeaderRowsNum = 0;
                    if (modelElement.GetHeader() != null && !modelElement.IsSkipFirstHeader() && !shouldHaveFooterOrHeaderTag) {
                        adjustByHeaderRowsNum = modelElement.GetHeader().GetNumberOfRows();
                    }
                    int cellRow = ((Cell)child.GetModelElement()).GetRow() + adjustByHeaderRowsNum;
                    int rowsNum = tagPointer.GetKidsRoles().Count;
                    if (cellRow < rowsNum) {
                        tagPointer.MoveToKid(cellRow);
                    }
                    else {
                        tagPointer.AddTag(PdfName.TR);
                    }
                }
                child.Draw(drawContext);
                if (isTagged) {
                    tagPointer.MoveToParent();
                }
            }
            if (isTagged) {
                if (shouldHaveFooterOrHeaderTag) {
                    tagPointer.MoveToParent();
                }
            }
            DrawBorders(drawContext, null == headerRenderer, null == footerRenderer);
        }

        /// <summary><inheritDoc/></summary>
        public override IRenderer GetNextRenderer() {
            iText.Layout.Renderer.TableRenderer nextTable = new iText.Layout.Renderer.TableRenderer();
            nextTable.modelElement = modelElement;
            return nextTable;
        }

        /// <summary><inheritDoc/></summary>
        public override void Move(float dxRight, float dyUp) {
            base.Move(dxRight, dyUp);
            if (headerRenderer != null) {
                headerRenderer.Move(dxRight, dyUp);
            }
            if (footerRenderer != null) {
                footerRenderer.Move(dxRight, dyUp);
            }
        }

        protected internal virtual float[] CalculateScaledColumnWidths(Table tableModel, float tableWidth, float leftBorderWidth
            , float rightBorderWidth) {
            float[] scaledWidths = new float[tableModel.GetNumberOfColumns()];
            float widthSum = 0;
            float totalPointWidth = 0;
            int col;
            for (col = 0; col < tableModel.GetNumberOfColumns(); col++) {
                UnitValue columnUnitWidth = tableModel.GetColumnWidth(col);
                float columnWidth;
                if (columnUnitWidth.IsPercentValue()) {
                    columnWidth = tableWidth * columnUnitWidth.GetValue() / 100;
                    scaledWidths[col] = columnWidth;
                    widthSum += columnWidth;
                }
                else {
                    totalPointWidth += columnUnitWidth.GetValue();
                }
            }
            float freeTableSpaceWidth = tableWidth - widthSum;
            if (totalPointWidth > 0) {
                for (col = 0; col < tableModel.GetNumberOfColumns(); col++) {
                    float columnWidth;
                    UnitValue columnUnitWidth = tableModel.GetColumnWidth(col);
                    if (columnUnitWidth.IsPointValue()) {
                        columnWidth = (freeTableSpaceWidth / totalPointWidth) * columnUnitWidth.GetValue();
                        scaledWidths[col] = columnWidth;
                        widthSum += columnWidth;
                    }
                }
            }
            for (col = 0; col < tableModel.GetNumberOfColumns(); col++) {
                scaledWidths[col] *= (tableWidth - leftBorderWidth / 2 - rightBorderWidth / 2) / widthSum;
            }
            return scaledWidths;
        }

        protected internal virtual iText.Layout.Renderer.TableRenderer[] Split(int row) {
            return Split(row, false);
        }

        protected internal virtual iText.Layout.Renderer.TableRenderer[] Split(int row, bool hasContent) {
            return Split(row, false, false);
        }

        protected internal virtual iText.Layout.Renderer.TableRenderer[] Split(int row, bool hasContent, bool cellWithBigRowspanAdded
            ) {
            iText.Layout.Renderer.TableRenderer splitRenderer = CreateSplitRenderer(new Table.RowRange(rowRange.GetStartRow
                (), rowRange.GetStartRow() + row));
            splitRenderer.rows = rows.SubList(0, row);
            splitRenderer.bordersHandler = bordersHandler;
            splitRenderer.horizontalBordersIndexOffset = horizontalBordersIndexOffset;
            splitRenderer.verticalBordersIndexOffset = verticalBordersIndexOffset;
            splitRenderer.heights = heights;
            splitRenderer.columnWidths = columnWidths;
            splitRenderer.countedColumnWidth = countedColumnWidth;
            splitRenderer.totalWidthForColumns = totalWidthForColumns;
            iText.Layout.Renderer.TableRenderer overflowRenderer = CreateOverflowRenderer(new Table.RowRange(rowRange.
                GetStartRow() + row, rowRange.GetFinishRow()));
            if (0 == row && !(hasContent || cellWithBigRowspanAdded)) {
                overflowRenderer.isOriginalNonSplitRenderer = true;
            }
            overflowRenderer.rows = rows.SubList(row, rows.Count);
            splitRenderer.occupiedArea = occupiedArea;
<<<<<<< HEAD
            overflowRenderer.bordersHandler = bordersHandler;
            overflowRenderer.horizontalBordersIndexOffset = bordersHandler.horizontalBordersIndexOffset;
            overflowRenderer.verticalBordersIndexOffset = bordersHandler.verticalBordersIndexOffset;
=======
            overflowRenderer.horizontalBorders = new List<IList<Border>>();
            //splitRenderer.horizontalBorders.addAll(horizontalBorders);
            for (int i = rowN; i < horizontalBorders.Count; i++) {
                //TODO
                overflowRenderer.horizontalBorders.Add(new List<Border>(horizontalBorders[i]));
            }
            overflowRenderer.verticalBorders = new List<IList<Border>>();
            //splitRenderer.verticalBorders.addAll(verticalBorders);
            for (int i = 0; i < verticalBorders.Count; i++) {
                overflowRenderer.verticalBorders.Add(new List<Border>());
                for (int j = row; j < verticalBorders[i].Count; j++) {
                    if (verticalBorders[i].Count != 0) {
                        overflowRenderer.verticalBorders[i].Add(verticalBorders[i][j]);
                    }
                }
            }
>>>>>>> ac18b730
            return new iText.Layout.Renderer.TableRenderer[] { splitRenderer, overflowRenderer };
        }

        protected internal virtual iText.Layout.Renderer.TableRenderer CreateSplitRenderer(Table.RowRange rowRange
            ) {
            iText.Layout.Renderer.TableRenderer splitRenderer = (iText.Layout.Renderer.TableRenderer)GetNextRenderer();
            splitRenderer.rowRange = rowRange;
            splitRenderer.parent = parent;
            splitRenderer.modelElement = modelElement;
            // TODO childRenderers will be populated twice during the relayout.
            // We should probably clean them before #layout().
            splitRenderer.childRenderers = childRenderers;
            splitRenderer.AddAllProperties(GetOwnProperties());
            splitRenderer.headerRenderer = headerRenderer;
            splitRenderer.footerRenderer = footerRenderer;
            splitRenderer.isLastRendererForModelElement = false;
            return splitRenderer;
        }

        protected internal virtual iText.Layout.Renderer.TableRenderer CreateOverflowRenderer(Table.RowRange rowRange
            ) {
            iText.Layout.Renderer.TableRenderer overflowRenderer = (iText.Layout.Renderer.TableRenderer)GetNextRenderer
                ();
            overflowRenderer.SetRowRange(rowRange);
            overflowRenderer.parent = parent;
            overflowRenderer.modelElement = modelElement;
            overflowRenderer.AddAllProperties(GetOwnProperties());
            overflowRenderer.isOriginalNonSplitRenderer = false;
            overflowRenderer.countedColumnWidth = this.countedColumnWidth;
            overflowRenderer.leftBorderMaxWidth = this.leftBorderMaxWidth;
            overflowRenderer.rightBorderMaxWidth = this.rightBorderMaxWidth;
            return overflowRenderer;
        }

        protected internal override float? RetrieveWidth(float parentBoxWidth) {
            float? tableWidth = base.RetrieveWidth(parentBoxWidth);
            Table tableModel = (Table)GetModelElement();
            if (tableWidth == null || tableWidth == 0) {
                float totalColumnWidthInPercent = 0;
                for (int col = 0; col < tableModel.GetNumberOfColumns(); col++) {
                    UnitValue columnWidth = tableModel.GetColumnWidth(col);
                    if (columnWidth.IsPercentValue()) {
                        totalColumnWidthInPercent += columnWidth.GetValue();
                    }
                }
                tableWidth = parentBoxWidth;
                if (totalColumnWidthInPercent > 0) {
                    tableWidth = parentBoxWidth * totalColumnWidthInPercent / 100;
                }
            }
            return tableWidth;
        }

        internal override MinMaxWidth GetMinMaxWidth(float availableWidth) {
            return CountTableMinMaxWidth(availableWidth, true, false).ToTableMinMaxWidth(availableWidth);
        }

        private TableRenderer.ColumnMinMaxWidth CountTableMinMaxWidth(float availableWidth, bool initializeBorders
            , bool isTableBeingLayouted) {
            Rectangle layoutBox = new Rectangle(availableWidth, AbstractRenderer.INF);
            float tableWidth = (float)RetrieveWidth(layoutBox.GetWidth());
            ApplyMargins(layoutBox, false);
            if (initializeBorders) {
                // FIXME
                bordersHandler.InitializeBorders(((Table)GetModelElement()).GetLastRowBottomBorder(), true);
                bordersHandler.SetTableBoundingBorders(GetBorders());
                InitializeHeaderAndFooter(true);
                if (!isTableBeingLayouted) {
                    SaveCellsProperties();
                }
                CollapseAllBorders();
            }
            TableRenderer.ColumnMinMaxWidth footerColWidth = null;
            if (footerRenderer != null) {
                footerColWidth = footerRenderer.CountRegionMinMaxWidth(availableWidth - leftBorderMaxWidth / 2 - rightBorderMaxWidth
                     / 2, null, null);
            }
            TableRenderer.ColumnMinMaxWidth headerColWidth = null;
            if (headerRenderer != null) {
                headerColWidth = headerRenderer.CountRegionMinMaxWidth(availableWidth - leftBorderMaxWidth / 2 - rightBorderMaxWidth
                     / 2, null, null);
            }
            // Apply halves of the borders. The other halves are applied on a Cell level
            layoutBox.ApplyMargins<Rectangle>(0, rightBorderMaxWidth / 2, 0, leftBorderMaxWidth / 2, false);
            tableWidth -= rightBorderMaxWidth / 2 + leftBorderMaxWidth / 2;
            TableRenderer.ColumnMinMaxWidth tableColWidth = CountRegionMinMaxWidth(tableWidth, headerColWidth, footerColWidth
                );
            countedMaxColumnWidth = tableColWidth.maxWidth;
            countedMinColumnWidth = tableColWidth.minWidth;
            if (initializeBorders) {
                footerRenderer = null;
                headerRenderer = null;
                rightBorderMaxWidth = 0;
                leftBorderMaxWidth = 0;
                // TODO
                //            horizontalBorders = null;
                //            verticalBorders = null;
                if (!isTableBeingLayouted) {
                    RestoreCellsProperties();
                }
                //TODO do we need it?
                // delete set properties
                DeleteOwnProperty(Property.BORDER_BOTTOM);
                DeleteOwnProperty(Property.BORDER_TOP);
            }
            return tableColWidth.SetLayoutBoxWidth(layoutBox.GetWidth());
        }

        private TableRenderer.ColumnMinMaxWidth CountRegionMinMaxWidth(float availableWidth, TableRenderer.ColumnMinMaxWidth
             headerWidth, TableRenderer.ColumnMinMaxWidth footerWidth) {
            Table tableModel = (Table)GetModelElement();
            int nrow = rows.Count;
            int ncol = tableModel.GetNumberOfColumns();
            MinMaxWidth[][] cellsMinMaxWidth = new MinMaxWidth[nrow][];
            int[][] cellsColspan = new int[nrow][];
            for (int i = 0; i < cellsMinMaxWidth.Length; i++) {
                cellsMinMaxWidth[i] = new MinMaxWidth[ncol];
                cellsColspan[i] = new int[ncol];
            }
            TableRenderer.ColumnMinMaxWidth result = new TableRenderer.ColumnMinMaxWidth(ncol);
            for (int row = 0; row < nrow; ++row) {
                for (int col = 0; col < ncol; ++col) {
                    CellRenderer cell = rows[row][col];
                    if (cell != null) {
                        cell.SetParent(this);
                        int colspan = (int)cell.GetPropertyAsInteger(Property.COLSPAN);
                        int rowspan = (int)cell.GetPropertyAsInteger(Property.ROWSPAN);
                        //We place the width of big cells in each row of in last column its occupied place and save it's colspan for convenience.
                        int finishCol = col + colspan - 1;
                        cellsMinMaxWidth[row][finishCol] = cell.GetMinMaxWidth(MinMaxWidthUtils.GetMax());
                        cellsColspan[row][finishCol] = colspan;
                        for (int i = 1; i < rowspan; ++i) {
                            cellsMinMaxWidth[row - i][finishCol] = cellsMinMaxWidth[row][finishCol];
                            cellsColspan[row - i][finishCol] = colspan;
                        }
                    }
                }
            }
            //The DP is used to count each column width.
            //In next two arrays at the index 'i' will be the sum of corresponding widths of first 'i' columns.
            float[] maxColumnsWidth = new float[ncol + 1];
            float[] minColumnsWidth = new float[ncol + 1];
            minColumnsWidth[0] = 0;
            maxColumnsWidth[0] = 0;
            int curColspan;
            for (int col = 0; col < ncol; ++col) {
                for (int row = 0; row < nrow; ++row) {
                    if (cellsMinMaxWidth[row][col] != null) {
                        curColspan = cellsColspan[row][col];
                        maxColumnsWidth[col + 1] = Math.Max(maxColumnsWidth[col + 1], cellsMinMaxWidth[row][col].GetMaxWidth() + maxColumnsWidth
                            [col - curColspan + 1]);
                        minColumnsWidth[col + 1] = Math.Max(minColumnsWidth[col + 1], cellsMinMaxWidth[row][col].GetMinWidth() + minColumnsWidth
                            [col - curColspan + 1]);
                    }
                    else {
                        maxColumnsWidth[col + 1] = Math.Max(maxColumnsWidth[col + 1], maxColumnsWidth[col]);
                        minColumnsWidth[col + 1] = Math.Max(minColumnsWidth[col + 1], minColumnsWidth[col]);
                    }
                }
            }
            for (int col = 0; col < ncol; ++col) {
                result.minWidth[col] = minColumnsWidth[col + 1] - minColumnsWidth[col];
                result.maxWidth[col] = maxColumnsWidth[col + 1] - maxColumnsWidth[col];
            }
            if (headerWidth != null) {
                result.MergeWith(headerWidth);
            }
            if (footerWidth != null) {
                result.MergeWith(footerWidth);
            }
            return result;
        }

        internal virtual float[] GetMinColumnWidth() {
            return countedMinColumnWidth;
        }

        internal virtual float[] GetMaxColumnWidth() {
            return countedMaxColumnWidth;
        }

        public override void DrawBorder(DrawContext drawContext) {
        }

        // Do nothing here. Itext7 handles cell and table borders collapse and draws result borders during #drawBorders()
        protected internal virtual void DrawBorders(DrawContext drawContext) {
            DrawBorders(drawContext, true, true);
        }

        protected internal virtual void DrawBorders(DrawContext drawContext, bool drawTop, bool drawBottom) {
            float height = occupiedArea.GetBBox().GetHeight();
            if (null != footerRenderer) {
                height -= footerRenderer.occupiedArea.GetBBox().GetHeight();
            }
            if (null != headerRenderer) {
                height -= headerRenderer.occupiedArea.GetBBox().GetHeight();
            }
            if (height < EPS) {
                return;
            }
            float startX = GetOccupiedArea().GetBBox().GetX();
            float startY = GetOccupiedArea().GetBBox().GetY() + GetOccupiedArea().GetBBox().GetHeight();
            foreach (IRenderer child in childRenderers) {
                CellRenderer cell = (CellRenderer)child;
                if (((Cell)cell.GetModelElement()).GetRow() == this.rowRange.GetStartRow()) {
                    startY = cell.GetOccupiedArea().GetBBox().GetY() + cell.GetOccupiedArea().GetBBox().GetHeight();
                    break;
                }
            }
            foreach (IRenderer child in childRenderers) {
                CellRenderer cell = (CellRenderer)child;
                if (((Cell)cell.GetModelElement()).GetCol() == 0) {
                    startX = cell.GetOccupiedArea().GetBBox().GetX();
                    break;
                }
            }
            // process halves of the borders here
            if (childRenderers.Count == 0) {
                Border[] borders = this.GetBorders();
                if (null != borders[3]) {
                    startX += borders[3].GetWidth() / 2;
                }
                if (null != borders[0]) {
                    startY -= borders[0].GetWidth() / 2;
                    if (null != borders[2]) {
                        if (0 == heights.Count) {
                            heights.Add(0, borders[0].GetWidth() / 2 + borders[2].GetWidth() / 2);
                        }
                    }
                }
                else {
                    if (null != borders[2]) {
                        startY -= borders[2].GetWidth() / 2;
                    }
                }
            }
            bool isTagged = drawContext.IsTaggingEnabled() && GetModelElement() is IAccessibleElement;
            if (isTagged) {
                drawContext.GetCanvas().OpenTag(new CanvasArtifact());
            }
            // Draw bounding borders. Vertical borders are the last to draw in order to collapse with header / footer
            if (drawTop) {
                DrawHorizontalBorder(0, startX, startY, drawContext.GetCanvas());
            }
            float y1 = startY;
            if (heights.Count > 0) {
                y1 -= (float)heights[0];
            }
            for (int i = 1; i < heights.Count; i++) {
                DrawHorizontalBorder(i, startX, y1, drawContext.GetCanvas());
                if (i < heights.Count) {
                    y1 -= (float)heights[i];
                }
            }
            float x1 = startX;
            if (countedColumnWidth.Length > 0) {
                x1 += countedColumnWidth[0];
            }
            for (int i = 1; i < bordersHandler.numberOfColumns; i++) {
                DrawVerticalBorder(i, startY, x1, drawContext.GetCanvas());
                if (i < countedColumnWidth.Length) {
                    x1 += countedColumnWidth[i];
                }
            }
            // Draw bounding borders. Vertical borders are the last to draw in order to collapse with header / footer
            if (drawTop) {
                DrawHorizontalBorder(0, startX, startY, drawContext.GetCanvas());
            }
            if (drawBottom) {
                DrawHorizontalBorder(heights.Count, startX, y1, drawContext.GetCanvas());
            }
            // draw left
            DrawVerticalBorder(0, startY, startX, drawContext.GetCanvas());
            // draw right
            DrawVerticalBorder(bordersHandler.numberOfColumns, startY, x1, drawContext.GetCanvas());
            if (isTagged) {
                drawContext.GetCanvas().CloseTag();
            }
        }

        private void DrawHorizontalBorder(int i, float startX, float y1, PdfCanvas canvas) {
            IList<Border> borders = bordersHandler.horizontalBorders[horizontalBordersIndexOffset + i];
            float x1 = startX;
            float x2 = x1 + countedColumnWidth[0];
            if (i == 0) {
                if (bordersHandler.verticalBorders != null && bordersHandler.verticalBorders.Count > 0 && bordersHandler.verticalBorders
                    [0].Count > verticalBordersIndexOffset && bordersHandler.verticalBorders[bordersHandler.numberOfColumns
                    ].Count > verticalBordersIndexOffset) {
                    Border firstBorder = bordersHandler.verticalBorders[0][verticalBordersIndexOffset];
                    if (firstBorder != null) {
                        x1 -= firstBorder.GetWidth() / 2;
                    }
                }
            }
            else {
                if (i == heights.Count) {
                    if (bordersHandler.verticalBorders != null && bordersHandler.verticalBorders.Count > 0 && bordersHandler.verticalBorders
                        [0].Count > verticalBordersIndexOffset && bordersHandler.verticalBorders[bordersHandler.numberOfColumns
                        ] != null && bordersHandler.verticalBorders[bordersHandler.numberOfColumns].Count > verticalBordersIndexOffset
                         && bordersHandler.verticalBorders[0] != null) {
                        Border firstBorder = bordersHandler.verticalBorders[0][verticalBordersIndexOffset + heights.Count - 1];
                        if (firstBorder != null) {
                            x1 -= firstBorder.GetWidth() / 2;
                        }
                    }
                }
            }
            int j;
            for (j = 1; j < borders.Count; j++) {
                Border prevBorder = borders[j - 1];
                Border curBorder = borders[j];
                if (prevBorder != null) {
                    if (!prevBorder.Equals(curBorder)) {
                        prevBorder.DrawCellBorder(canvas, x1, y1, x2, y1);
                        prevBorder.DrawCellBorder(canvas, x1, y1, x2, y1);
                        x1 = x2;
                    }
                }
                else {
                    x1 += countedColumnWidth[j - 1];
                    x2 = x1;
                }
                if (curBorder != null) {
                    x2 += countedColumnWidth[j];
                }
            }
            Border lastBorder = borders.Count > j - 1 ? borders[j - 1] : null;
            if (lastBorder != null) {
                if (bordersHandler.verticalBorders != null && bordersHandler.verticalBorders.Count > j && bordersHandler.verticalBorders
                    [j] != null && bordersHandler.verticalBorders[j].Count > verticalBordersIndexOffset) {
                    if (i == 0) {
                        if (bordersHandler.verticalBorders[j][verticalBordersIndexOffset + i] != null) {
                            x2 += bordersHandler.verticalBorders[j][verticalBordersIndexOffset + i].GetWidth() / 2;
                        }
                    }
                    else {
                        if (i == heights.Count && bordersHandler.verticalBorders[j].Count >= verticalBordersIndexOffset + i - 1 &&
                             bordersHandler.verticalBorders[j][verticalBordersIndexOffset + i - 1] != null) {
                            x2 += bordersHandler.verticalBorders[j][verticalBordersIndexOffset + i - 1].GetWidth() / 2;
                        }
                    }
                }
                lastBorder.DrawCellBorder(canvas, x1, y1, x2, y1);
            }
        }

        private void DrawVerticalBorder(int i, float startY, float x1, PdfCanvas canvas) {
            IList<Border> borders = bordersHandler.verticalBorders[i];
            float y1 = startY;
            float y2 = y1;
            if (!heights.IsEmpty()) {
                y2 = y1 - (float)heights[0];
            }
            int j;
            for (j = 1; j < heights.Count; j++) {
                Border prevBorder = borders[verticalBordersIndexOffset + j - 1];
                Border curBorder = borders[verticalBordersIndexOffset + j];
                if (prevBorder != null) {
                    if (!prevBorder.Equals(curBorder)) {
                        prevBorder.DrawCellBorder(canvas, x1, y1, x1, y2);
                        y1 = y2;
                    }
                }
                else {
                    y1 -= (float)heights[j - 1];
                    y2 = y1;
                }
                if (curBorder != null) {
                    y2 -= (float)heights[j];
                }
            }
            if (borders.Count == 0) {
                return;
            }
            Border lastBorder = borders[verticalBordersIndexOffset + j - 1];
            if (lastBorder != null) {
                lastBorder.DrawCellBorder(canvas, x1, y1, x1, y2);
            }
        }

        /// <summary>If there is some space left, we move footer up, because initially footer will be at the very bottom of the area.
        ///     </summary>
        /// <remarks>
        /// If there is some space left, we move footer up, because initially footer will be at the very bottom of the area.
        /// We also adjust occupied area by footer size if it is present.
        /// </remarks>
        /// <param name="layoutBox">the layout box which represents the area which is left free.</param>
        private void AdjustFooterAndFixOccupiedArea(Rectangle layoutBox) {
            if (footerRenderer != null) {
                footerRenderer.Move(0, layoutBox.GetHeight());
                float footerHeight = footerRenderer.GetOccupiedArea().GetBBox().GetHeight();
                occupiedArea.GetBBox().MoveDown(footerHeight).IncreaseHeight(footerHeight);
            }
        }

        private void CorrectCellsOccupiedAreas(LayoutResult[] splits, int row, int[] targetOverflowRowIndex) {
            // Correct occupied areas of all added cells
            for (int k = 0; k <= row; k++) {
                CellRenderer[] currentRow = rows[k];
                if (k < row || (row + 1 == heights.Count)) {
                    for (int col = 0; col < currentRow.Length; col++) {
                        CellRenderer cell = (k < row || null == splits[col]) ? currentRow[col] : (CellRenderer)splits[col].GetSplitRenderer
                            ();
                        if (cell == null) {
                            continue;
                        }
                        float height = 0;
                        int rowspan = (int)cell.GetPropertyAsInteger(Property.ROWSPAN);
                        for (int l = k; l > ((k == row + 1) ? targetOverflowRowIndex[col] : k) - rowspan && l >= 0; l--) {
                            height += (float)heights[l];
                        }
                        // Correcting cell bbox only. We don't need #move() here.
                        // This is because of BlockRenderer's specificity regarding occupied area.
                        float shift = height - cell.GetOccupiedArea().GetBBox().GetHeight();
                        Rectangle bBox = cell.GetOccupiedArea().GetBBox();
                        bBox.MoveDown(shift);
                        bBox.SetHeight(height);
                        cell.ApplyVerticalAlignment();
                    }
                }
            }
        }

        protected internal virtual void ExtendLastRow(CellRenderer[] lastRow, Rectangle freeBox) {
            if (null != lastRow && 0 != heights.Count) {
                heights[heights.Count - 1] = heights[heights.Count - 1] + freeBox.GetHeight();
                occupiedArea.GetBBox().MoveDown(freeBox.GetHeight()).IncreaseHeight(freeBox.GetHeight());
                foreach (CellRenderer cell in lastRow) {
                    if (null != cell) {
                        cell.occupiedArea.GetBBox().MoveDown(freeBox.GetHeight()).IncreaseHeight(freeBox.GetHeight());
                    }
                }
                freeBox.MoveUp(freeBox.GetHeight()).SetHeight(0);
            }
        }

        /// <summary>This method is used to set row range for table renderer during creating a new renderer.</summary>
        /// <remarks>
        /// This method is used to set row range for table renderer during creating a new renderer.
        /// The purpose to use this method is to remove input argument RowRange from createOverflowRenderer
        /// and createSplitRenderer methods.
        /// </remarks>
        private void SetRowRange(Table.RowRange rowRange) {
            this.rowRange = rowRange;
            for (int row = rowRange.GetStartRow(); row <= rowRange.GetFinishRow(); row++) {
                rows.Add(new CellRenderer[((Table)modelElement).GetNumberOfColumns()]);
            }
        }

        private iText.Layout.Renderer.TableRenderer InitFooterOrHeaderRenderer(bool footer, Border[] tableBorders) {
            Table table = (Table)GetModelElement();
            Table footerOrHeader = footer ? table.GetFooter() : table.GetHeader();
            int innerBorder = footer ? 0 : 2;
            int outerBorder = footer ? 2 : 0;
            iText.Layout.Renderer.TableRenderer renderer = (iText.Layout.Renderer.TableRenderer)footerOrHeader.CreateRendererSubTree
                ().SetParent(this);
            Border[] borders = renderer.GetBorders();
            if (table.IsEmpty()) {
                renderer.SetBorders(TableBorders.GetCollapsedBorder(borders[innerBorder], tableBorders[innerBorder]), innerBorder
                    );
                SetBorders(Border.NO_BORDER, innerBorder);
            }
            renderer.SetBorders(TableBorders.GetCollapsedBorder(borders[1], tableBorders[1]), 1);
            renderer.SetBorders(TableBorders.GetCollapsedBorder(borders[3], tableBorders[3]), 3);
            renderer.SetBorders(TableBorders.GetCollapsedBorder(borders[outerBorder], tableBorders[outerBorder]), outerBorder
                );
            SetBorders(Border.NO_BORDER, outerBorder);
            // update bounding borders
            bordersHandler.SetTableBoundingBorders(GetBorders());
            return renderer;
        }

        private iText.Layout.Renderer.TableRenderer PrepareFooterOrHeaderRendererForLayout(iText.Layout.Renderer.TableRenderer
             renderer, float layoutBoxWidth) {
            renderer.countedColumnWidth = countedColumnWidth;
            renderer.leftBorderMaxWidth = leftBorderMaxWidth;
            renderer.rightBorderMaxWidth = rightBorderMaxWidth;
            if (HasProperty(Property.WIDTH)) {
                renderer.SetProperty(Property.WIDTH, UnitValue.CreatePointValue(layoutBoxWidth));
            }
            return this;
        }

        private iText.Layout.Renderer.TableRenderer ProcessRendererBorders(int numberOfColumns) {
            bordersHandler = new TableBorders(rows, numberOfColumns);
            bordersHandler.SetTableBoundingBorders(GetBorders());
            bordersHandler.InitializeBorders(new List<Border>(), true);
            bordersHandler.CollapseAllBordersAndEmptyRows(rows, GetBorders(), rowRange.GetStartRow(), rowRange.GetFinishRow
                (), numberOfColumns);
            return this;
        }

        private bool IsHeaderRenderer() {
            return parent is iText.Layout.Renderer.TableRenderer && ((iText.Layout.Renderer.TableRenderer)parent).headerRenderer
                 == this;
        }

        private bool IsFooterRenderer() {
            return parent is iText.Layout.Renderer.TableRenderer && ((iText.Layout.Renderer.TableRenderer)parent).footerRenderer
                 == this;
        }

        /// <summary>Returns minWidth</summary>
        private float CalculateColumnWidths(float availableWidth, bool calculateTableMaxWidth) {
            if (countedColumnWidth == null || totalWidthForColumns != availableWidth) {
                TableWidths tableWidths = new TableWidths(this, availableWidth, calculateTableMaxWidth, rightBorderMaxWidth
                    , leftBorderMaxWidth);
                if (tableWidths.HasFixedLayout()) {
                    countedColumnWidth = tableWidths.FixedLayout();
                    return tableWidths.GetMinWidth();
                }
                else {
                    TableRenderer.ColumnMinMaxWidth minMax = CountTableMinMaxWidth(availableWidth, false, true);
                    countedColumnWidth = tableWidths.AutoLayout(minMax.GetMinWidths(), minMax.GetMaxWidths());
                    return tableWidths.GetMinWidth();
                }
            }
            return -1;
        }

        private float GetTableWidth() {
            float sum = 0;
            foreach (float column in countedColumnWidth) {
                sum += column;
            }
            return sum + rightBorderMaxWidth / 2 + leftBorderMaxWidth / 2;
        }

        protected internal virtual iText.Layout.Renderer.TableRenderer SaveCellsProperties() {
            CellRenderer[] currentRow;
            int colN = ((Table)GetModelElement()).GetNumberOfColumns();
            for (int row = 0; row < rows.Count; row++) {
                currentRow = rows[row];
                for (int col = 0; col < colN; col++) {
                    if (null != currentRow[col]) {
                        currentRow[col].SaveProperties();
                    }
                }
            }
            return this;
        }

        protected internal virtual iText.Layout.Renderer.TableRenderer RestoreCellsProperties() {
            CellRenderer[] currentRow;
            int colN = ((Table)GetModelElement()).GetNumberOfColumns();
            for (int row = 0; row < rows.Count; row++) {
                currentRow = rows[row];
                for (int col = 0; col < colN; col++) {
                    if (null != currentRow[col]) {
                        currentRow[col].RestoreProperties();
                    }
                }
            }
            return this;
        }

        /// <summary>This are a structs used for convenience in layout.</summary>
        private class CellRendererInfo {
            public CellRenderer cellRenderer;

            public int column;

            public int finishRowInd;

            public CellRendererInfo(CellRenderer cellRenderer, int column, int finishRow) {
                this.cellRenderer = cellRenderer;
                this.column = column;
                // When a cell has a rowspan, this is the index of the finish row of the cell.
                // Otherwise, this is simply the index of the row of the cell in the {@link #rows} array.
                this.finishRowInd = finishRow;
            }
        }

        private class ColumnMinMaxWidth {
            internal float[] minWidth;

            internal float[] maxWidth;

            private float layoutBoxWidth;

            internal virtual float[] GetMinWidths() {
                return minWidth;
            }

            internal virtual float[] GetMaxWidths() {
                return maxWidth;
            }

            internal ColumnMinMaxWidth(int ncol) {
                minWidth = new float[ncol];
                maxWidth = new float[ncol];
            }

            internal virtual void MergeWith(TableRenderer.ColumnMinMaxWidth other) {
                int n = Math.Min(minWidth.Length, other.minWidth.Length);
                for (int i = 0; i < n; ++i) {
                    minWidth[i] = Math.Max(minWidth[i], other.minWidth[i]);
                    maxWidth[i] = Math.Max(maxWidth[i], other.maxWidth[i]);
                }
            }

            internal virtual MinMaxWidth ToTableMinMaxWidth(float availableWidth) {
                float additionalWidth = availableWidth - layoutBoxWidth;
                float minColTotalWidth = 0;
                float maxColTotalWidth = 0;
                for (int i = 0; i < minWidth.Length; ++i) {
                    minColTotalWidth += minWidth[i];
                    maxColTotalWidth += maxWidth[i];
                }
                return new MinMaxWidth(additionalWidth, availableWidth, minColTotalWidth, maxColTotalWidth);
            }

            internal virtual TableRenderer.ColumnMinMaxWidth SetLayoutBoxWidth(float width) {
                this.layoutBoxWidth = width;
                return this;
            }
        }
    }
}<|MERGE_RESOLUTION|>--- conflicted
+++ resolved
@@ -745,13 +745,6 @@
                     // Correct layout area of the last row rendered on the page
                     if (heights.Count != 0) {
                         rowHeight = 0;
-<<<<<<< HEAD
-=======
-                        if (split && (hasContent)) {
-                            //TODO
-                            horizontalBorders.Add(row + 1, new List<Border>(horizontalBorders[row + 1]));
-                        }
->>>>>>> ac18b730
                         for (col = 0; col < currentRow.Length; col++) {
                             if (hasContent || (cellWithBigRowspanAdded && null == rows[row - 1][col])) {
                                 if (null != currentRow[col]) {
@@ -1412,28 +1405,9 @@
             }
             overflowRenderer.rows = rows.SubList(row, rows.Count);
             splitRenderer.occupiedArea = occupiedArea;
-<<<<<<< HEAD
             overflowRenderer.bordersHandler = bordersHandler;
             overflowRenderer.horizontalBordersIndexOffset = bordersHandler.horizontalBordersIndexOffset;
             overflowRenderer.verticalBordersIndexOffset = bordersHandler.verticalBordersIndexOffset;
-=======
-            overflowRenderer.horizontalBorders = new List<IList<Border>>();
-            //splitRenderer.horizontalBorders.addAll(horizontalBorders);
-            for (int i = rowN; i < horizontalBorders.Count; i++) {
-                //TODO
-                overflowRenderer.horizontalBorders.Add(new List<Border>(horizontalBorders[i]));
-            }
-            overflowRenderer.verticalBorders = new List<IList<Border>>();
-            //splitRenderer.verticalBorders.addAll(verticalBorders);
-            for (int i = 0; i < verticalBorders.Count; i++) {
-                overflowRenderer.verticalBorders.Add(new List<Border>());
-                for (int j = row; j < verticalBorders[i].Count; j++) {
-                    if (verticalBorders[i].Count != 0) {
-                        overflowRenderer.verticalBorders[i].Add(verticalBorders[i][j]);
-                    }
-                }
-            }
->>>>>>> ac18b730
             return new iText.Layout.Renderer.TableRenderer[] { splitRenderer, overflowRenderer };
         }
 
