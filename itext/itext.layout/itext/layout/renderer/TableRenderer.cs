/*

This file is part of the iText (R) project.
Copyright (c) 1998-2017 iText Group NV
Authors: Bruno Lowagie, Paulo Soares, et al.

This program is free software; you can redistribute it and/or modify
it under the terms of the GNU Affero General Public License version 3
as published by the Free Software Foundation with the addition of the
following permission added to Section 15 as permitted in Section 7(a):
FOR ANY PART OF THE COVERED WORK IN WHICH THE COPYRIGHT IS OWNED BY
ITEXT GROUP. ITEXT GROUP DISCLAIMS THE WARRANTY OF NON INFRINGEMENT
OF THIRD PARTY RIGHTS

This program is distributed in the hope that it will be useful, but
WITHOUT ANY WARRANTY; without even the implied warranty of MERCHANTABILITY
or FITNESS FOR A PARTICULAR PURPOSE.
See the GNU Affero General Public License for more details.
You should have received a copy of the GNU Affero General Public License
along with this program; if not, see http://www.gnu.org/licenses or write to
the Free Software Foundation, Inc., 51 Franklin Street, Fifth Floor,
Boston, MA, 02110-1301 USA, or download the license from the following URL:
http://itextpdf.com/terms-of-use/

The interactive user interfaces in modified source and object code versions
of this program must display Appropriate Legal Notices, as required under
Section 5 of the GNU Affero General Public License.

In accordance with Section 7(b) of the GNU Affero General Public License,
a covered work must retain the producer line in every PDF that is created
or manipulated using iText.

You can be released from the requirements of the license by purchasing
a commercial license. Buying such a license is mandatory as soon as you
develop commercial activities involving the iText software without
disclosing the source code of your own applications.
These activities include: offering paid services to customers as an ASP,
serving PDFs on the fly in a web application, shipping iText with a closed
source product.

For more information, please contact iText Software Corp. at this
address: sales@itextpdf.com
*/
using System;
using System.Collections.Generic;
using iText.IO.Log;
using iText.Kernel.Geom;
using iText.Kernel.Pdf;
using iText.Kernel.Pdf.Canvas;
using iText.Kernel.Pdf.Tagutils;
using iText.Layout.Borders;
using iText.Layout.Element;
using iText.Layout.Layout;
using iText.Layout.Margincollapse;
using iText.Layout.Minmaxwidth;
using iText.Layout.Properties;

namespace iText.Layout.Renderer {
    /// <summary>
    /// This class represents the
    /// <see cref="IRenderer">renderer</see>
    /// object for a
    /// <see cref="iText.Layout.Element.Table"/>
    /// object. It will delegate its drawing operations on to the
    /// <see cref="CellRenderer"/>
    /// instances associated with the
    /// <see cref="iText.Layout.Element.Cell">table cells</see>
    /// .
    /// </summary>
    public class TableRenderer : AbstractRenderer {
        protected internal IList<CellRenderer[]> rows = new List<CellRenderer[]>();

        protected internal Table.RowRange rowRange;

        protected internal iText.Layout.Renderer.TableRenderer headerRenderer;

        protected internal iText.Layout.Renderer.TableRenderer footerRenderer;

        /// <summary>True for newly created renderer.</summary>
        /// <remarks>True for newly created renderer. For split renderers this is set to false. Used for tricky layout.
        ///     </remarks>
        protected internal bool isOriginalNonSplitRenderer = true;

        private float[] columnWidths = null;

        private IList<float> heights = new List<float>();

        private float[] countedColumnWidth = null;

        private float totalWidthForColumns;

        private float topBorderMaxWidth;

        internal TableBorders bordersHandler;

        private TableRenderer() {
        }

        /// <summary>
        /// Creates a TableRenderer from a
        /// <see cref="iText.Layout.Element.Table"/>
        /// which will partially render
        /// the table.
        /// </summary>
        /// <param name="modelElement">the table to be rendered by this renderer</param>
        /// <param name="rowRange">the table rows to be rendered</param>
        public TableRenderer(Table modelElement, Table.RowRange rowRange)
            : base(modelElement) {
            // Row range of the current renderer. For large tables it may contain only a few rows.
            SetRowRange(rowRange);
        }

        /// <summary>
        /// Creates a TableRenderer from a
        /// <see cref="iText.Layout.Element.Table"/>
        /// .
        /// </summary>
        /// <param name="modelElement">the table to be rendered by this renderer</param>
        public TableRenderer(Table modelElement)
            : this(modelElement, new Table.RowRange(0, modelElement.GetNumberOfRows() - 1)) {
        }

        /// <summary><inheritDoc/></summary>
        public override void AddChild(IRenderer renderer) {
            if (renderer is CellRenderer) {
                // In case rowspan or colspan save cell into bottom left corner.
                // In in this case it will be easier handle row heights in case rowspan.
                Cell cell = (Cell)renderer.GetModelElement();
                rows[cell.GetRow() - rowRange.GetStartRow() + cell.GetRowspan() - 1][cell.GetCol()] = (CellRenderer)renderer;
            }
            else {
                ILogger logger = LoggerFactory.GetLogger(typeof(iText.Layout.Renderer.TableRenderer));
                logger.Error("Only CellRenderer could be added");
            }
        }

        protected internal override Rectangle ApplyBorderBox(Rectangle rect, Border[] borders, bool reverse) {
            // Do nothing here. Applying border box for tables is indeed difficult operation and is done on #layout()
            return rect;
        }

        private Table GetTable() {
            return (Table)GetModelElement();
        }

        private void InitializeHeaderAndFooter(bool isFirstOnThePage) {
            Table table = (Table)GetModelElement();
            Border[] tableBorder = GetBorders();
            Table footerElement = table.GetFooter();
            // footer can be skipped, but after the table content will be layouted
            bool footerShouldBeApplied = !(table.IsComplete() && 0 != table.GetLastRowBottomBorder().Count && table.IsSkipLastFooter
                ()) && !true.Equals(this.GetOwnProperty<bool?>(Property.IGNORE_FOOTER));
            if (footerElement != null && footerShouldBeApplied) {
                footerRenderer = InitFooterOrHeaderRenderer(true, tableBorder);
            }
            Table headerElement = table.GetHeader();
            bool isFirstHeader = rowRange.GetStartRow() == 0 && isOriginalNonSplitRenderer;
            bool headerShouldBeApplied = (table.IsComplete() || !rows.IsEmpty()) && (isFirstOnThePage && (!table.IsSkipFirstHeader
                () || !isFirstHeader)) && !true.Equals(this.GetOwnProperty<bool?>(Property.IGNORE_HEADER));
            if (headerElement != null && headerShouldBeApplied) {
                headerRenderer = InitFooterOrHeaderRenderer(false, tableBorder);
            }
        }

        private bool IsOriginalRenderer() {
            return isOriginalNonSplitRenderer && !IsFooterRenderer() && !IsHeaderRenderer();
        }

        /// <summary><inheritDoc/></summary>
        public override LayoutResult Layout(LayoutContext layoutContext) {
            OverrideHeightProperties();
            float? blockMinHeight = RetrieveMinHeight();
            float? blockMaxHeight = RetrieveMaxHeight();
            bool wasHeightClipped = false;
            LayoutArea area = layoutContext.GetArea();
            Rectangle layoutBox = area.GetBBox().Clone();
            Table tableModel = (Table)GetModelElement();
            if (!tableModel.IsComplete()) {
                SetProperty(Property.MARGIN_BOTTOM, 0);
            }
            if (rowRange.GetStartRow() != 0) {
                SetProperty(Property.MARGIN_TOP, 0);
            }
            // we can invoke #layout() twice (processing KEEP_TOGETHER for instance)
            // so we need to clear the results of previous #layout() invocation
            heights.Clear();
            childRenderers.Clear();
            // Cells' up moves occured while split processing
            // key is column number (there can be only one move during one split)
            // value is the previous row number of the cell
            IDictionary<int, int?> rowMoves = new Dictionary<int, int?>();
            MarginsCollapseHandler marginsCollapseHandler = null;
            bool marginsCollapsingEnabled = true.Equals(GetPropertyAsBoolean(Property.COLLAPSING_MARGINS));
            if (marginsCollapsingEnabled) {
                marginsCollapseHandler = new MarginsCollapseHandler(this, layoutContext.GetMarginsCollapseInfo());
                marginsCollapseHandler.StartMarginsCollapse(layoutBox);
            }
            ApplyMargins(layoutBox, false);
            int row;
            int col;
            if (IsPositioned()) {
                if (IsFixedLayout()) {
                    float x = (float)this.GetPropertyAsFloat(Property.X);
                    float relativeX = IsFixedLayout() ? 0 : layoutBox.GetX();
                    layoutBox.SetX(relativeX + x);
                }
            }
            if (null != blockMaxHeight && blockMaxHeight < layoutBox.GetHeight() && !true.Equals(GetPropertyAsBoolean(
                Property.FORCED_PLACEMENT))) {
                layoutBox.MoveUp(layoutBox.GetHeight() - (float)blockMaxHeight).SetHeight((float)blockMaxHeight);
                wasHeightClipped = true;
            }
            int numberOfColumns = ((Table)GetModelElement()).GetNumberOfColumns();
            // The last flushed row. Empty list if the table hasn't been set incomplete
            IList<Border> lastFlushedRowBottomBorder = tableModel.GetLastRowBottomBorder();
            bool isAndWasComplete = tableModel.IsComplete() && 0 == lastFlushedRowBottomBorder.Count;
            if (!IsFooterRenderer() && !IsHeaderRenderer()) {
                if (isOriginalNonSplitRenderer) {
                    bordersHandler = new CollapsedTableBorders(rows, numberOfColumns, GetBorders(), !isAndWasComplete ? rowRange
                        .GetStartRow() : 0);
                    bordersHandler.InitializeBorders();
                }
            }
            bordersHandler.SetRowRange(rowRange.GetStartRow(), rowRange.GetFinishRow());
            InitializeHeaderAndFooter(0 == rowRange.GetStartRow() || area.IsEmptyArea());
            // update
            bordersHandler.UpdateBordersOnNewPage(isOriginalNonSplitRenderer, IsFooterRenderer() || IsHeaderRenderer()
                , this, headerRenderer, footerRenderer);
            if (isOriginalNonSplitRenderer) {
                CorrectRowRange();
            }
            if (IsOriginalRenderer()) {
                CalculateColumnWidths(layoutBox.GetWidth());
            }
            float tableWidth = GetTableWidth();
            if (layoutBox.GetWidth() > tableWidth) {
                layoutBox.SetWidth((float)tableWidth + bordersHandler.GetRightBorderMaxWidth() / 2 + bordersHandler.GetLeftBorderMaxWidth
                    () / 2);
            }
            occupiedArea = new LayoutArea(area.GetPageNumber(), new Rectangle(layoutBox.GetX(), layoutBox.GetY() + layoutBox
                .GetHeight(), (float)tableWidth, 0));
            if (footerRenderer != null) {
                // apply the difference to set footer and table left/right margins identical
                PrepareFooterOrHeaderRendererForLayout(footerRenderer, layoutBox.GetWidth());
                // collapse with top footer border
                if (0 != rows.Count || !isAndWasComplete) {
                    bordersHandler.CollapseTableWithFooter(footerRenderer.bordersHandler, false);
                }
                else {
                    if (null != headerRenderer) {
                        headerRenderer.bordersHandler.CollapseTableWithFooter(footerRenderer.bordersHandler, false);
                    }
                }
                LayoutResult result = footerRenderer.Layout(new LayoutContext(new LayoutArea(area.GetPageNumber(), layoutBox
                    )));
                if (result.GetStatus() != LayoutResult.FULL) {
                    return new LayoutResult(LayoutResult.NOTHING, null, null, this, result.GetCauseOfNothing());
                }
                float footerHeight = result.GetOccupiedArea().GetBBox().GetHeight();
                footerRenderer.Move(0, -(layoutBox.GetHeight() - footerHeight));
                layoutBox.MoveUp(footerHeight).DecreaseHeight(footerHeight);
                if (!tableModel.IsEmpty()) {
                    float maxFooterTopBorderWidth = footerRenderer.bordersHandler.GetMaxTopWidth();
                    footerRenderer.occupiedArea.GetBBox().DecreaseHeight(maxFooterTopBorderWidth);
                    layoutBox.MoveDown(maxFooterTopBorderWidth).IncreaseHeight(maxFooterTopBorderWidth);
                }
                // we will delete FORCED_PLACEMENT property after adding one row
                // but the footer should be forced placed once more (since we renderer footer twice)
                if (true.Equals(GetPropertyAsBoolean(Property.FORCED_PLACEMENT))) {
                    footerRenderer.SetProperty(Property.FORCED_PLACEMENT, true);
                }
            }
            if (headerRenderer != null) {
                PrepareFooterOrHeaderRendererForLayout(headerRenderer, layoutBox.GetWidth());
                if (0 != rows.Count) {
                    bordersHandler.CollapseTableWithHeader(headerRenderer.bordersHandler, !tableModel.IsEmpty());
                }
                else {
                    if (null != footerRenderer) {
                        footerRenderer.bordersHandler.CollapseTableWithHeader(headerRenderer.bordersHandler, true);
                    }
                }
                topBorderMaxWidth = bordersHandler.GetMaxTopWidth();
                // first row own top border. We will use it while header processing
                LayoutResult result = headerRenderer.Layout(new LayoutContext(new LayoutArea(area.GetPageNumber(), layoutBox
                    )));
                if (result.GetStatus() != LayoutResult.FULL) {
                    return new LayoutResult(LayoutResult.NOTHING, null, null, this, result.GetCauseOfNothing());
                }
                float headerHeight = result.GetOccupiedArea().GetBBox().GetHeight();
                layoutBox.DecreaseHeight(headerHeight);
                occupiedArea.GetBBox().MoveDown(headerHeight).IncreaseHeight(headerHeight);
                bordersHandler.FixHeaderOccupiedArea(occupiedArea.GetBBox(), layoutBox);
            }
            bordersHandler.SetTableBoundingBorders(GetBorders());
            topBorderMaxWidth = bordersHandler.GetMaxTopWidth();
            bordersHandler.ApplyLeftAndRightTableBorder(layoutBox, false);
            // Table should have a row and some child elements in order to be considered non empty
            bordersHandler.ApplyTopTableBorder(occupiedArea.GetBBox(), layoutBox, tableModel.IsEmpty() || 0 == rows.Count
                , isAndWasComplete, false);
            LayoutResult[] splits = new LayoutResult[numberOfColumns];
            // This represents the target row index for the overflow renderer to be placed to.
            // Usually this is just the current row id of a cell, but it has valuable meaning when a cell has rowspan.
            int[] targetOverflowRowIndex = new int[numberOfColumns];
            // if this is the last renderer, we will use that information to enlarge rows proportionally
            IList<bool> rowsHasCellWithSetHeight = new List<bool>();
            for (row = 0; row < rows.Count; row++) {
                // if forced placement was earlier set, this means the element did not fit into the area, and in this case
                // we only want to place the first row in a forced way, not the next ones, otherwise they will be invisible
                if (row == 1 && true.Equals(this.GetProperty<bool?>(Property.FORCED_PLACEMENT))) {
                    if (true.Equals(this.GetOwnProperty<bool?>(Property.FORCED_PLACEMENT))) {
                        DeleteOwnProperty(Property.FORCED_PLACEMENT);
                    }
                    else {
                        SetProperty(Property.FORCED_PLACEMENT, false);
                    }
                }
                CellRenderer[] currentRow = rows[row];
                float rowHeight = 0;
                bool split = false;
                // Indicates that all the cells fit (at least partially after splitting if not forbidden by keepTogether) in the current row.
                bool hasContent = true;
                // Indicates that we have added a cell from the future, i.e. a cell which has a big rowspan and we shouldn't have
                // added it yet, because we add a cell with rowspan only during the processing of the very last row this cell occupied,
                // but now we have area break and we had to force that cell addition.
                bool cellWithBigRowspanAdded = false;
                IList<CellRenderer> currChildRenderers = new List<CellRenderer>();
                // Process in a queue, because we might need to add a cell from the future, i.e. having big rowspan in case of split.
                LinkedList<TableRenderer.CellRendererInfo> cellProcessingQueue = new LinkedList<TableRenderer.CellRendererInfo
                    >();
                for (col = 0; col < currentRow.Length; col++) {
                    if (currentRow[col] != null) {
                        cellProcessingQueue.AddLast(new TableRenderer.CellRendererInfo(currentRow[col], col, row));
                    }
                }
                bool rowHasCellWithSetHeight = false;
                // the element which was the first to cause Layout.Nothing
                IRenderer firstCauseOfNothing = null;
                // the width of the widest bottom border of the row
                bordersHandler.SetFinishRow(rowRange.GetStartRow() + row);
                Border widestRowBottomBorder = bordersHandler.GetWidestHorizontalBorder(rowRange.GetStartRow() + row + 1);
                bordersHandler.SetFinishRow(rowRange.GetFinishRow());
                float widestRowBottomBorderWidth = null == widestRowBottomBorder ? 0 : widestRowBottomBorder.GetWidth();
                // if cell is in the last row on the page, its borders shouldn't collapse with the next row borders
                while (cellProcessingQueue.Count > 0) {
                    TableRenderer.CellRendererInfo currentCellInfo = cellProcessingQueue.JRemoveFirst();
                    col = currentCellInfo.column;
                    CellRenderer cell = currentCellInfo.cellRenderer;
                    int colspan = (int)cell.GetPropertyAsInteger(Property.COLSPAN);
                    int rowspan = (int)cell.GetPropertyAsInteger(Property.ROWSPAN);
                    if (1 != rowspan) {
                        cellWithBigRowspanAdded = true;
                    }
                    targetOverflowRowIndex[col] = currentCellInfo.finishRowInd;
                    // This cell came from the future (split occurred and we need to place cell with big rowpsan into the current area)
                    bool currentCellHasBigRowspan = (row != currentCellInfo.finishRowInd);
                    if (cell.HasOwnOrModelProperty(Property.HEIGHT)) {
                        rowHasCellWithSetHeight = true;
                    }
                    float cellWidth = 0;
                    float colOffset = 0;
                    for (int k = col; k < col + colspan; k++) {
                        cellWidth += countedColumnWidth[k];
                    }
                    for (int l = 0; l < col; l++) {
                        colOffset += countedColumnWidth[l];
                    }
                    float rowspanOffset = 0;
                    for (int m = row - 1; m > currentCellInfo.finishRowInd - rowspan && m >= 0; m--) {
                        rowspanOffset += (float)heights[m];
                    }
                    float cellLayoutBoxHeight = rowspanOffset + (!currentCellHasBigRowspan || hasContent ? layoutBox.GetHeight
                        () : 0);
                    float cellLayoutBoxBottom = layoutBox.GetY() + (!currentCellHasBigRowspan || hasContent ? 0 : layoutBox.GetHeight
                        ());
                    Rectangle cellLayoutBox = new Rectangle(layoutBox.GetX() + colOffset, cellLayoutBoxBottom, cellWidth, cellLayoutBoxHeight
                        );
                    LayoutArea cellArea = new LayoutArea(layoutContext.GetArea().GetPageNumber(), cellLayoutBox);
                    VerticalAlignment? verticalAlignment = cell.GetProperty<VerticalAlignment?>(Property.VERTICAL_ALIGNMENT);
                    cell.SetProperty(Property.VERTICAL_ALIGNMENT, null);
                    UnitValue cellWidthProperty = cell.GetProperty<UnitValue>(Property.WIDTH);
                    if (cellWidthProperty != null && cellWidthProperty.IsPercentValue()) {
                        cell.SetProperty(Property.WIDTH, UnitValue.CreatePointValue(cellWidth));
                    }
                    // Apply cell borders
                    float[] cellIndents = bordersHandler.GetCellBorderIndents(currentCellInfo.finishRowInd, col, rowspan, colspan
                        );
                    bordersHandler.ApplyCellIndents(cellArea.GetBBox(), cellIndents[0], cellIndents[1], cellIndents[2] + widestRowBottomBorderWidth
                        , cellIndents[3], false);
                    // update cell width
                    cellWidth = cellArea.GetBBox().GetWidth();
                    LayoutResult cellResult = cell.SetParent(this).Layout(new LayoutContext(cellArea));
                    cell.SetProperty(Property.VERTICAL_ALIGNMENT, verticalAlignment);
                    // width of BlockRenderer depends on child areas, while in cell case it is hardly define.
                    if (cellResult.GetStatus() != LayoutResult.NOTHING) {
                        cell.GetOccupiedArea().GetBBox().SetWidth(cellWidth);
                    }
                    else {
                        if (null == firstCauseOfNothing) {
                            firstCauseOfNothing = cellResult.GetCauseOfNothing();
                        }
                    }
                    if (currentCellHasBigRowspan) {
                        // cell from the future
                        if (cellResult.GetStatus() != LayoutResult.FULL) {
                            splits[col] = cellResult;
                            if (cellResult.GetStatus() != LayoutResult.NOTHING) {
                                // one should disable cell alignment if it was split
                                splits[col].GetOverflowRenderer().SetProperty(Property.VERTICAL_ALIGNMENT, VerticalAlignment.TOP);
                            }
                        }
                        if (cellResult.GetStatus() == LayoutResult.PARTIAL) {
                            currentRow[col] = (CellRenderer)cellResult.GetSplitRenderer();
                        }
                        else {
                            rows[currentCellInfo.finishRowInd][col] = null;
                            currentRow[col] = cell;
                            rowMoves.Put(col, currentCellInfo.finishRowInd);
                        }
                    }
                    else {
                        if (cellResult.GetStatus() != LayoutResult.FULL) {
                            // first time split occurs
                            if (!split) {
                                int addCol;
                                // This is a case when last footer should be skipped and we might face an end of the table.
                                // We check if we can fit all the rows right now and the split occurred only because we reserved
                                // space for footer before, and if yes we skip footer and write all the content right now.
                                bool skipLastFooter = null != footerRenderer && tableModel.IsSkipLastFooter() && tableModel.IsComplete();
                                if (skipLastFooter) {
                                    LayoutArea potentialArea = new LayoutArea(area.GetPageNumber(), layoutBox.Clone());
                                    // Fix layout area
                                    Border widestRowTopBorder = bordersHandler.GetWidestHorizontalBorder(rowRange.GetStartRow() + row);
                                    if (null != widestRowTopBorder) {
                                        potentialArea.GetBBox().MoveDown(widestRowTopBorder.GetWidth() / 2).IncreaseHeight(widestRowTopBorder.GetWidth
                                            () / 2);
                                    }
                                    float footerHeight = footerRenderer.GetOccupiedArea().GetBBox().GetHeight();
                                    potentialArea.GetBBox().MoveDown(footerHeight).IncreaseHeight(footerHeight);
                                    iText.Layout.Renderer.TableRenderer overflowRenderer = CreateOverflowRenderer(new Table.RowRange(rowRange.
                                        GetStartRow() + row, rowRange.GetFinishRow()));
                                    overflowRenderer.rows = rows.SubList(row, rows.Count);
                                    overflowRenderer.SetProperty(Property.IGNORE_HEADER, true);
                                    overflowRenderer.SetProperty(Property.IGNORE_FOOTER, true);
                                    overflowRenderer.SetProperty(Property.MARGIN_TOP, 0);
                                    overflowRenderer.SetProperty(Property.MARGIN_BOTTOM, 0);
                                    overflowRenderer.SetProperty(Property.MARGIN_LEFT, 0);
                                    overflowRenderer.SetProperty(Property.MARGIN_RIGHT, 0);
                                    overflowRenderer.DeleteOwnProperty(Property.BORDER_BOTTOM);
                                    overflowRenderer.rowRange = new Table.RowRange(0, rows.Count - row - 1);
                                    overflowRenderer.bordersHandler = bordersHandler;
                                    // save old bordersHandler properties
                                    bordersHandler.SkipFooter(overflowRenderer.GetBorders());
                                    if (null != headerRenderer) {
                                        bordersHandler.SkipHeader(overflowRenderer.GetBorders());
                                    }
                                    int savedStartRow = overflowRenderer.bordersHandler.startRow;
                                    overflowRenderer.bordersHandler.SetStartRow(row);
                                    PrepareFooterOrHeaderRendererForLayout(overflowRenderer, layoutBox.GetWidth());
                                    LayoutResult res = overflowRenderer.Layout(new LayoutContext(potentialArea));
                                    bordersHandler.SetStartRow(savedStartRow);
                                    if (LayoutResult.FULL == res.GetStatus()) {
                                        footerRenderer = null;
                                        // fix layout area and table bottom border
                                        layoutBox.IncreaseHeight(footerHeight).MoveDown(footerHeight);
                                        DeleteOwnProperty(Property.BORDER_BOTTOM);
                                        bordersHandler.SetFinishRow(rowRange.GetStartRow() + row);
                                        widestRowBottomBorder = bordersHandler.GetWidestHorizontalBorder(rowRange.GetStartRow() + row + 1);
                                        bordersHandler.SetFinishRow(rowRange.GetFinishRow());
                                        widestRowBottomBorderWidth = null == widestRowBottomBorder ? 0 : widestRowBottomBorder.GetWidth();
                                        cellProcessingQueue.Clear();
                                        currChildRenderers.Clear();
                                        for (addCol = 0; addCol < currentRow.Length; addCol++) {
                                            if (currentRow[addCol] != null) {
                                                cellProcessingQueue.AddLast(new TableRenderer.CellRendererInfo(currentRow[addCol], addCol, row));
                                            }
                                        }
                                        continue;
                                    }
                                    else {
                                        int reusedRows = 0;
                                        if (null != res.GetSplitRenderer()) {
                                            reusedRows = ((iText.Layout.Renderer.TableRenderer)res.GetSplitRenderer()).rows.Count;
                                        }
                                        for (int i = 0; i < numberOfColumns; i++) {
                                            if (null != rows[row + reusedRows][i]) {
                                                rows[row + reusedRows][i] = (CellRenderer)((Cell)rows[row + reusedRows][i].GetModelElement()).CreateRendererSubTree
                                                    ();
                                            }
                                        }
                                        if (null != headerRenderer) {
                                            bordersHandler.CollapseTableWithHeader(headerRenderer.bordersHandler, true);
                                        }
                                        bordersHandler.CollapseTableWithFooter(footerRenderer.bordersHandler, true);
                                    }
                                }
                                // Here we look for a cell with big rowspan (i.e. one which would not be normally processed in
                                // the scope of this row), and we add such cells to the queue, because we need to write them
                                // at least partially into the available area we have.
                                for (addCol = 0; addCol < currentRow.Length; addCol++) {
                                    if (currentRow[addCol] == null) {
                                        // Search for the next cell including rowspan.
                                        for (int addRow = row + 1; addRow < rows.Count; addRow++) {
                                            if (rows[addRow][addCol] != null) {
                                                CellRenderer addRenderer = rows[addRow][addCol];
                                                if (row + (int)addRenderer.GetPropertyAsInteger(Property.ROWSPAN) - 1 >= addRow) {
                                                    cellProcessingQueue.AddLast(new TableRenderer.CellRendererInfo(addRenderer, addCol, addRow));
                                                }
                                                break;
                                            }
                                        }
                                    }
                                }
                            }
                            split = true;
                            splits[col] = cellResult;
                            if (cellResult.GetStatus() == LayoutResult.NOTHING) {
                                hasContent = false;
                                splits[col].GetOverflowRenderer().SetProperty(Property.VERTICAL_ALIGNMENT, verticalAlignment);
                            }
                        }
                    }
                    currChildRenderers.Add(cell);
                    if (cellResult.GetStatus() != LayoutResult.NOTHING) {
                        rowHeight = Math.Max(rowHeight, cellResult.GetOccupiedArea().GetBBox().GetHeight() + bordersHandler.GetCellVerticalAddition
                            (cellIndents) - rowspanOffset);
                    }
                }
                if (hasContent) {
                    heights.Add(rowHeight);
                    rowsHasCellWithSetHeight.Add(rowHasCellWithSetHeight);
                    occupiedArea.GetBBox().MoveDown(rowHeight);
                    occupiedArea.GetBBox().IncreaseHeight(rowHeight);
                    layoutBox.DecreaseHeight(rowHeight);
                }
                if (split || row == rows.Count - 1) {
                    bordersHandler.SetFinishRow(bordersHandler.GetStartRow() + row);
                    if (!hasContent && bordersHandler.GetFinishRow() != bordersHandler.GetStartRow()) {
                        bordersHandler.SetFinishRow(bordersHandler.GetFinishRow() - 1);
                    }
                    bool skip = false;
                    if (null != footerRenderer && tableModel.IsComplete() && tableModel.IsSkipLastFooter() && !split) {
                        footerRenderer = null;
                        // delete #layout() related properties
                        DeleteOwnProperty(Property.BORDER_BOTTOM);
                        if (tableModel.IsEmpty()) {
                            this.DeleteOwnProperty(Property.BORDER_TOP);
                        }
                        skip = true;
                    }
                    // Correct occupied areas of all added cells
                    CorrectLayoutedCellsOccupiedAreas(splits, row, targetOverflowRowIndex, blockMinHeight, layoutBox, rowsHasCellWithSetHeight
                        , !split, !hasContent && cellWithBigRowspanAdded, skip);
                }
                // process footer with collapsed borders
                if ((split || row == rows.Count - 1) && null != footerRenderer) {
                    // maybe the table was incomplete and we can process the footer
                    if (!isAndWasComplete && !hasContent && 0 == childRenderers.Count) {
                        bordersHandler.ApplyTopTableBorder(occupiedArea.GetBBox(), layoutBox, true);
                    }
                    else {
                        bordersHandler.ApplyBottomTableBorder(occupiedArea.GetBBox(), layoutBox, tableModel.IsEmpty(), false, true
                            );
                    }
                    layoutBox.MoveDown(footerRenderer.occupiedArea.GetBBox().GetHeight()).IncreaseHeight(footerRenderer.occupiedArea
                        .GetBBox().GetHeight());
                    // apply the difference to set footer and table left/right margins identical
                    bordersHandler.ApplyLeftAndRightTableBorder(layoutBox, true);
                    PrepareFooterOrHeaderRendererForLayout(footerRenderer, layoutBox.GetWidth());
                    bordersHandler.CollapseTableWithFooter(footerRenderer.bordersHandler, hasContent || 0 != childRenderers.Count
                        );
                    footerRenderer.Layout(new LayoutContext(new LayoutArea(area.GetPageNumber(), layoutBox)));
                    bordersHandler.ApplyLeftAndRightTableBorder(layoutBox, false);
                    float footerHeight = footerRenderer.GetOccupiedAreaBBox().GetHeight();
                    footerRenderer.Move(0, -(layoutBox.GetHeight() - footerHeight));
                    layoutBox.SetY(footerRenderer.occupiedArea.GetBBox().GetTop()).SetHeight(occupiedArea.GetBBox().GetBottom(
                        ) - layoutBox.GetBottom());
                }
                if (!split) {
                    childRenderers.AddAll(currChildRenderers);
                    currChildRenderers.Clear();
                }
                if (split) {
                    if (marginsCollapsingEnabled) {
                        marginsCollapseHandler.EndMarginsCollapse(layoutBox);
                    }
                    iText.Layout.Renderer.TableRenderer[] splitResult = !split ? Split(row + 1, false, cellWithBigRowspanAdded
                        ) : Split(row, hasContent, cellWithBigRowspanAdded);
                    // delete #layout() related properties
                    if (null != headerRenderer || null != footerRenderer) {
                        if (null != headerRenderer || tableModel.IsEmpty()) {
                            splitResult[1].DeleteOwnProperty(Property.BORDER_TOP);
                        }
                        if (null != footerRenderer || tableModel.IsEmpty()) {
                            splitResult[1].DeleteOwnProperty(Property.BORDER_BOTTOM);
                        }
                    }
                    if (split) {
                        int[] rowspans = new int[currentRow.Length];
                        bool[] columnsWithCellToBeEnlarged = new bool[currentRow.Length];
                        for (col = 0; col < currentRow.Length; col++) {
                            if (splits[col] != null) {
                                CellRenderer cellSplit = (CellRenderer)splits[col].GetSplitRenderer();
                                if (null != cellSplit) {
                                    rowspans[col] = ((Cell)cellSplit.GetModelElement()).GetRowspan();
                                }
                                if (splits[col].GetStatus() != LayoutResult.NOTHING && (hasContent || cellWithBigRowspanAdded)) {
                                    childRenderers.Add(cellSplit);
                                }
                                LayoutArea cellOccupiedArea = currentRow[col].GetOccupiedArea();
                                if (hasContent || cellWithBigRowspanAdded || splits[col].GetStatus() == LayoutResult.NOTHING) {
                                    CellRenderer cellOverflow = (CellRenderer)splits[col].GetOverflowRenderer();
                                    currentRow[col] = null;
                                    rows[targetOverflowRowIndex[col]][col] = (CellRenderer)cellOverflow.SetParent(splitResult[1]);
                                }
                                else {
                                    rows[targetOverflowRowIndex[col]][col] = (CellRenderer)currentRow[col].SetParent(splitResult[1]);
                                }
                                rows[targetOverflowRowIndex[col]][col].occupiedArea = cellOccupiedArea;
                            }
                            else {
                                if (currentRow[col] != null) {
                                    if (hasContent) {
                                        rowspans[col] = ((Cell)currentRow[col].GetModelElement()).GetRowspan();
                                    }
                                    bool isBigRowspannedCell = 1 != ((Cell)currentRow[col].GetModelElement()).GetRowspan();
                                    if (hasContent || isBigRowspannedCell) {
                                        columnsWithCellToBeEnlarged[col] = true;
                                    }
                                }
                            }
                        }
                        int minRowspan = int.MaxValue;
                        for (col = 0; col < rowspans.Length; col++) {
                            if (0 != rowspans[col]) {
                                minRowspan = Math.Min(minRowspan, rowspans[col]);
                            }
                        }
                        for (col = 0; col < numberOfColumns; col++) {
                            if (columnsWithCellToBeEnlarged[col]) {
                                LayoutArea cellOccupiedArea = currentRow[col].GetOccupiedArea();
                                if (1 == minRowspan) {
                                    // Here we use the same cell, but create a new renderer which doesn't have any children,
                                    // therefore it won't have any content.
                                    Cell overflowCell = ((Cell)currentRow[col].GetModelElement()).Clone(true);
                                    // we will change properties
                                    currentRow[col].isLastRendererForModelElement = false;
                                    childRenderers.Add(currentRow[col]);
                                    currentRow[col] = null;
                                    rows[targetOverflowRowIndex[col]][col] = (CellRenderer)overflowCell.GetRenderer().SetParent(this);
                                    rows[targetOverflowRowIndex[col]][col].DeleteProperty(Property.HEIGHT);
                                    rows[targetOverflowRowIndex[col]][col].DeleteProperty(Property.MIN_HEIGHT);
                                    rows[targetOverflowRowIndex[col]][col].DeleteProperty(Property.MAX_HEIGHT);
                                }
                                else {
                                    childRenderers.Add(currentRow[col]);
                                    // shift all cells in the column up
                                    int i = row;
                                    for (; i < row + minRowspan && i + 1 < rows.Count && rows[i + 1][col] != null; i++) {
                                        rows[i][col] = rows[i + 1][col];
                                        rows[i + 1][col] = null;
                                    }
                                    // the number of cells behind is less then minRowspan-1
                                    // so we should process the last cell in the column as in the case 1 == minRowspan
                                    if (i != row + minRowspan - 1 && null != rows[i][col]) {
                                        Cell overflowCell = ((Cell)rows[i][col].GetModelElement());
                                        rows[i][col].isLastRendererForModelElement = false;
                                        rows[i][col] = null;
                                        rows[targetOverflowRowIndex[col]][col] = (CellRenderer)overflowCell.GetRenderer().SetParent(this);
                                    }
                                }
                                rows[targetOverflowRowIndex[col]][col].occupiedArea = cellOccupiedArea;
                            }
                        }
                    }
                    // Apply borders if there is no footer
                    if (null == footerRenderer) {
                        if (0 != this.childRenderers.Count) {
                            bordersHandler.ApplyBottomTableBorder(occupiedArea.GetBBox(), layoutBox, false);
                        }
                        else {
                            bordersHandler.ApplyTopTableBorder(occupiedArea.GetBBox(), layoutBox, true);
                            // process bottom border of the last added row if there is no footer
                            if (!isAndWasComplete) {
                                bordersHandler.ApplyTopTableBorder(occupiedArea.GetBBox(), layoutBox, 0 == childRenderers.Count, true, false
                                    );
                            }
                        }
                    }
                    if (true.Equals(GetPropertyAsBoolean(Property.FILL_AVAILABLE_AREA)) || true.Equals(GetPropertyAsBoolean(Property
                        .FILL_AVAILABLE_AREA_ON_SPLIT))) {
                        ExtendLastRow(currentRow, layoutBox);
                    }
                    AdjustFooterAndFixOccupiedArea(layoutBox);
                    // On the next page we need to process rows without any changes except moves connected to actual cell splitting
                    foreach (KeyValuePair<int, int?> entry in rowMoves) {
                        // Move the cell back to its row if there was no actual split
                        if (null == splitResult[1].rows[(int)entry.Value - splitResult[0].rows.Count][entry.Key]) {
                            splitResult[1].rows[(int)entry.Value - splitResult[0].rows.Count][entry.Key] = splitResult[1].rows[row - splitResult
                                [0].rows.Count][entry.Key];
                            splitResult[1].rows[row - splitResult[0].rows.Count][entry.Key] = null;
                        }
                    }
                    if ((IsKeepTogether() && 0 == lastFlushedRowBottomBorder.Count) && !true.Equals(GetPropertyAsBoolean(Property
                        .FORCED_PLACEMENT))) {
                        return new LayoutResult(LayoutResult.NOTHING, null, null, this, null == firstCauseOfNothing ? this : firstCauseOfNothing
                            );
                    }
                    else {
                        int status = ((occupiedArea.GetBBox().GetHeight() - (null == footerRenderer ? 0 : footerRenderer.GetOccupiedArea
                            ().GetBBox().GetHeight()) == 0) && isAndWasComplete) ? LayoutResult.NOTHING : LayoutResult.PARTIAL;
                        if ((status == LayoutResult.NOTHING && true.Equals(GetPropertyAsBoolean(Property.FORCED_PLACEMENT))) || wasHeightClipped
                            ) {
                            if (wasHeightClipped) {
                                ILogger logger = LoggerFactory.GetLogger(typeof(iText.Layout.Renderer.TableRenderer));
                                logger.Warn(iText.IO.LogMessageConstant.CLIP_ELEMENT);
                                // Process borders
                                if (status == LayoutResult.NOTHING) {
                                    bordersHandler.ApplyTopTableBorder(occupiedArea.GetBBox(), layoutBox, 0 == childRenderers.Count, true, false
                                        );
                                    bordersHandler.ApplyBottomTableBorder(occupiedArea.GetBBox(), layoutBox, 0 == childRenderers.Count, true, 
                                        false);
                                }
                                // Notice that we extend the table only on the current page
                                if (null != blockMinHeight && blockMinHeight > occupiedArea.GetBBox().GetHeight()) {
                                    float blockBottom = Math.Max(occupiedArea.GetBBox().GetBottom() - ((float)blockMinHeight - occupiedArea.GetBBox
                                        ().GetHeight()), layoutBox.GetBottom());
                                    if (0 == heights.Count) {
                                        heights.Add(((float)blockMinHeight) - occupiedArea.GetBBox().GetHeight() / 2);
                                    }
                                    else {
                                        heights[heights.Count - 1] = heights[heights.Count - 1] + ((float)blockMinHeight) - occupiedArea.GetBBox()
                                            .GetHeight();
                                    }
                                    occupiedArea.GetBBox().IncreaseHeight(occupiedArea.GetBBox().GetBottom() - blockBottom).SetY(blockBottom);
                                }
                            }
                            ApplyMargins(occupiedArea.GetBBox(), true);
                            return new LayoutResult(LayoutResult.FULL, occupiedArea, splitResult[0], null);
                        }
                        else {
                            ApplyMargins(occupiedArea.GetBBox(), true);
                            if (HasProperty(Property.HEIGHT)) {
                                splitResult[1].SetProperty(Property.HEIGHT, RetrieveHeight() - occupiedArea.GetBBox().GetHeight());
                            }
                            if (HasProperty(Property.MAX_HEIGHT)) {
                                splitResult[1].SetProperty(Property.MAX_HEIGHT, RetrieveMaxHeight() - occupiedArea.GetBBox().GetHeight());
                            }
                            if (HasProperty(Property.MAX_HEIGHT)) {
                                splitResult[1].SetProperty(Property.MAX_HEIGHT, RetrieveMaxHeight() - occupiedArea.GetBBox().GetHeight());
                            }
                            return new LayoutResult(status, status != LayoutResult.NOTHING ? occupiedArea : null, splitResult[0], splitResult
                                [1], null == firstCauseOfNothing ? this : firstCauseOfNothing);
                        }
                    }
                }
            }
            // check if the last row is incomplete
            if (tableModel.IsComplete() && !tableModel.IsEmpty()) {
                CellRenderer[] lastRow = rows[rows.Count - 1];
                int lastInRow = lastRow.Length - 1;
                while (lastInRow >= 0 && null == lastRow[lastInRow]) {
                    lastInRow--;
                }
                if (lastInRow < 0 || lastRow.Length != lastInRow + (int)lastRow[lastInRow].GetPropertyAsInteger(Property.COLSPAN
                    )) {
                    ILogger logger = LoggerFactory.GetLogger(typeof(iText.Layout.Renderer.TableRenderer));
                    logger.Warn(iText.IO.LogMessageConstant.LAST_ROW_IS_NOT_COMPLETE);
                }
            }
            // process footer renderer with collapsed borders
            if (tableModel.IsComplete() && (0 != lastFlushedRowBottomBorder.Count || tableModel.IsEmpty()) && null != 
                footerRenderer) {
                layoutBox.MoveDown(footerRenderer.occupiedArea.GetBBox().GetHeight()).IncreaseHeight(footerRenderer.occupiedArea
                    .GetBBox().GetHeight());
                // apply the difference to set footer and table left/right margins identical
                bordersHandler.ApplyLeftAndRightTableBorder(layoutBox, true);
                PrepareFooterOrHeaderRendererForLayout(footerRenderer, layoutBox.GetWidth());
                if (0 != rows.Count || !isAndWasComplete) {
                    bordersHandler.CollapseTableWithFooter(footerRenderer.bordersHandler, true);
                }
                else {
                    if (null != headerRenderer) {
                        headerRenderer.bordersHandler.CollapseTableWithFooter(footerRenderer.bordersHandler, true);
                    }
                }
                footerRenderer.Layout(new LayoutContext(new LayoutArea(area.GetPageNumber(), layoutBox)));
                bordersHandler.ApplyLeftAndRightTableBorder(layoutBox, false);
                float footerHeight = footerRenderer.GetOccupiedAreaBBox().GetHeight();
                footerRenderer.Move(0, -(layoutBox.GetHeight() - footerHeight));
                layoutBox.MoveUp(footerHeight).DecreaseHeight(footerHeight);
            }
            float bottomTableBorderWidth = bordersHandler.GetMaxBottomWidth();
            // Apply bottom and top border
            if (tableModel.IsComplete()) {
                if (null == footerRenderer) {
                    if (0 != childRenderers.Count) {
                        bordersHandler.ApplyBottomTableBorder(occupiedArea.GetBBox(), layoutBox, false);
                    }
                    else {
                        if (0 != lastFlushedRowBottomBorder.Count) {
                            bordersHandler.ApplyTopTableBorder(occupiedArea.GetBBox(), layoutBox, 0 == childRenderers.Count, true, false
                                );
                        }
                        else {
                            bordersHandler.ApplyBottomTableBorder(occupiedArea.GetBBox(), layoutBox, 0 == childRenderers.Count, true, 
                                false);
                        }
                    }
                }
                else {
                    if (tableModel.IsEmpty() && null != headerRenderer) {
                        float headerBottomBorderWidth = headerRenderer.bordersHandler.GetMaxBottomWidth();
                        headerRenderer.bordersHandler.ApplyBottomTableBorder(headerRenderer.occupiedArea.GetBBox(), layoutBox, true
                            , true, true);
                        occupiedArea.GetBBox().MoveUp(headerBottomBorderWidth).DecreaseHeight(headerBottomBorderWidth);
                    }
                }
            }
            else {
                // the bottom border should be processed and placed lately
                if (0 != heights.Count) {
                    heights[heights.Count - 1] = heights[heights.Count - 1] - bottomTableBorderWidth / 2;
                }
                if (null == footerRenderer) {
                    if (0 != childRenderers.Count) {
                        bordersHandler.ApplyBottomTableBorder(occupiedArea.GetBBox(), layoutBox, 0 == childRenderers.Count, false, 
                            true);
                    }
                }
                else {
                    // occupied area is right here
                    layoutBox.IncreaseHeight(bottomTableBorderWidth);
                }
            }
            if (0 != rows.Count) {
                if (true.Equals(GetPropertyAsBoolean(Property.FILL_AVAILABLE_AREA))) {
                    ExtendLastRow(rows[rows.Count - 1], layoutBox);
                }
            }
            else {
                if (null != blockMinHeight && blockMinHeight > occupiedArea.GetBBox().GetHeight()) {
                    float blockBottom = Math.Max(occupiedArea.GetBBox().GetBottom() - ((float)blockMinHeight - occupiedArea.GetBBox
                        ().GetHeight()), layoutBox.GetBottom());
                    if (0 != heights.Count) {
                        heights[heights.Count - 1] = heights[heights.Count - 1] + occupiedArea.GetBBox().GetBottom() - blockBottom;
                    }
                    else {
                        heights.Add((occupiedArea.GetBBox().GetBottom() - blockBottom) + occupiedArea.GetBBox().GetHeight() / 2);
                    }
                    occupiedArea.GetBBox().IncreaseHeight(occupiedArea.GetBBox().GetBottom() - blockBottom).SetY(blockBottom);
                }
            }
            if (IsPositioned()) {
                if (IsFixedLayout()) {
                    float y = (float)this.GetPropertyAsFloat(Property.Y);
                    float relativeY = IsFixedLayout() ? 0 : layoutBox.GetY();
                    Move(0, relativeY + y - occupiedArea.GetBBox().GetY());
                }
            }
            if (marginsCollapsingEnabled) {
                marginsCollapseHandler.EndMarginsCollapse(layoutBox);
            }
            ApplyMargins(occupiedArea.GetBBox(), true);
            // we should process incomplete table's footer only dureing splitting
            if (!tableModel.IsComplete() && null != footerRenderer) {
                footerRenderer = null;
                bordersHandler.SkipFooter(GetBorders());
            }
            AdjustFooterAndFixOccupiedArea(layoutBox);
            return new LayoutResult(LayoutResult.FULL, occupiedArea, null, null);
        }

        /// <summary><inheritDoc/></summary>
        public override void Draw(DrawContext drawContext) {
            PdfDocument document = drawContext.GetDocument();
            bool isTagged = drawContext.IsTaggingEnabled() && GetModelElement() is IAccessibleElement;
            bool ignoreTag = false;
            PdfName role = null;
            if (isTagged) {
                role = ((IAccessibleElement)GetModelElement()).GetRole();
                bool isHeaderOrFooter = PdfName.THead.Equals(role) || PdfName.TFoot.Equals(role);
                bool ignoreHeaderFooterTag = document.GetTagStructureContext().GetTagStructureTargetVersion().CompareTo(PdfVersion
                    .PDF_1_5) < 0;
                ignoreTag = isHeaderOrFooter && ignoreHeaderFooterTag;
            }
            if (role != null && !role.Equals(PdfName.Artifact) && !ignoreTag) {
                TagTreePointer tagPointer = document.GetTagStructureContext().GetAutoTaggingPointer();
                IAccessibleElement accessibleElement = (IAccessibleElement)GetModelElement();
<<<<<<< HEAD
                if (!tagStructureContext.IsElementConnectedToTag(accessibleElement)) {
                    AccessibleAttributesApplier.ApplyLayoutAttributes(role, this, tagPointer);
                }
                Table modelElement = (Table)GetModelElement();
=======
                bool alreadyCreated = tagPointer.IsElementConnectedToTag(accessibleElement);
>>>>>>> 824f093e
                tagPointer.AddTag(accessibleElement, true);
                if (!alreadyCreated) {
                    PdfDictionary layoutAttributes = AccessibleAttributesApplier.GetLayoutAttributes(role, this, tagPointer);
                    ApplyGeneratedAccessibleAttributes(tagPointer, layoutAttributes);
                }
                base.Draw(drawContext);
                tagPointer.MoveToParent();
                bool toRemoveConnectionsWithTag = isLastRendererForModelElement && ((Table)GetModelElement()).IsComplete();
                if (toRemoveConnectionsWithTag) {
                    tagPointer.RemoveElementConnectionToTag(accessibleElement);
                }
            }
            else {
                base.Draw(drawContext);
            }
        }

        /// <summary><inheritDoc/></summary>
        public override void DrawChildren(DrawContext drawContext) {
            Table modelElement = (Table)GetModelElement();
            if (headerRenderer != null) {
                bool firstHeader = rowRange.GetStartRow() == 0 && isOriginalNonSplitRenderer && !modelElement.IsSkipFirstHeader
                    ();
                bool notToTagHeader = drawContext.IsTaggingEnabled() && !firstHeader;
                if (notToTagHeader) {
                    drawContext.SetTaggingEnabled(false);
                    drawContext.GetCanvas().OpenTag(new CanvasArtifact());
                }
                headerRenderer.Draw(drawContext);
                if (notToTagHeader) {
                    drawContext.GetCanvas().CloseTag();
                    drawContext.SetTaggingEnabled(true);
                }
            }
            bool isTagged = drawContext.IsTaggingEnabled() && GetModelElement() is IAccessibleElement && !childRenderers
                .IsEmpty();
            TagTreePointer tagPointer = null;
            bool shouldHaveFooterOrHeaderTag = modelElement.GetHeader() != null || modelElement.GetFooter() != null;
            if (isTagged) {
                PdfName role = modelElement.GetRole();
                if (role != null && !PdfName.Artifact.Equals(role)) {
                    tagPointer = drawContext.GetDocument().GetTagStructureContext().GetAutoTaggingPointer();
                    bool ignoreHeaderFooterTag = drawContext.GetDocument().GetTagStructureContext().GetTagStructureTargetVersion
                        ().CompareTo(PdfVersion.PDF_1_5) < 0;
                    shouldHaveFooterOrHeaderTag = shouldHaveFooterOrHeaderTag && !ignoreHeaderFooterTag && (!modelElement.IsSkipFirstHeader
                        () || !modelElement.IsSkipLastFooter());
                    if (shouldHaveFooterOrHeaderTag) {
                        if (tagPointer.GetKidsRoles().Contains(PdfName.TBody)) {
                            tagPointer.MoveToKid(PdfName.TBody);
                        }
                        else {
                            tagPointer.AddTag(PdfName.TBody);
                        }
                    }
                }
                else {
                    isTagged = false;
                }
            }
            foreach (IRenderer child in childRenderers) {
                if (isTagged) {
                    int adjustByHeaderRowsNum = 0;
                    if (modelElement.GetHeader() != null && !modelElement.IsSkipFirstHeader() && !shouldHaveFooterOrHeaderTag) {
                        adjustByHeaderRowsNum = modelElement.GetHeader().GetNumberOfRows();
                    }
                    int cellRow = ((Cell)child.GetModelElement()).GetRow() + adjustByHeaderRowsNum;
                    int rowsNum = tagPointer.GetKidsRoles().Count;
                    if (cellRow < rowsNum) {
                        tagPointer.MoveToKid(cellRow);
                    }
                    else {
                        tagPointer.AddTag(PdfName.TR);
                    }
                }
                child.Draw(drawContext);
                if (isTagged) {
                    tagPointer.MoveToParent();
                }
            }
            if (isTagged) {
                if (shouldHaveFooterOrHeaderTag) {
                    tagPointer.MoveToParent();
                }
            }
            DrawBorders(drawContext);
            if (footerRenderer != null) {
                bool lastFooter = isLastRendererForModelElement && modelElement.IsComplete() && !modelElement.IsSkipLastFooter
                    ();
                bool notToTagFooter = drawContext.IsTaggingEnabled() && !lastFooter;
                if (notToTagFooter) {
                    drawContext.SetTaggingEnabled(false);
                    drawContext.GetCanvas().OpenTag(new CanvasArtifact());
                }
                footerRenderer.Draw(drawContext);
                if (notToTagFooter) {
                    drawContext.GetCanvas().CloseTag();
                    drawContext.SetTaggingEnabled(true);
                }
            }
        }

        protected internal virtual void DrawBackgrounds(DrawContext drawContext) {
            bool shrinkBackgroundArea = bordersHandler is CollapsedTableBorders && (IsHeaderRenderer() || IsFooterRenderer
                ());
            if (shrinkBackgroundArea) {
                occupiedArea.GetBBox().ApplyMargins<Rectangle>(bordersHandler.GetMaxTopWidth() / 2, bordersHandler.GetRightBorderMaxWidth
                    () / 2, bordersHandler.GetMaxBottomWidth() / 2, bordersHandler.GetLeftBorderMaxWidth() / 2, false);
            }
            base.DrawBackground(drawContext);
            if (shrinkBackgroundArea) {
                occupiedArea.GetBBox().ApplyMargins<Rectangle>(bordersHandler.GetMaxTopWidth() / 2, bordersHandler.GetRightBorderMaxWidth
                    () / 2, bordersHandler.GetMaxBottomWidth() / 2, bordersHandler.GetLeftBorderMaxWidth() / 2, true);
            }
            if (null != headerRenderer) {
                headerRenderer.DrawBackgrounds(drawContext);
            }
            if (null != footerRenderer) {
                footerRenderer.DrawBackgrounds(drawContext);
            }
        }

        public override void DrawBackground(DrawContext drawContext) {
            // draw background once for body/header/footer
            if (!IsFooterRenderer() && !IsHeaderRenderer()) {
                DrawBackgrounds(drawContext);
            }
        }

        /// <summary><inheritDoc/></summary>
        public override IRenderer GetNextRenderer() {
            iText.Layout.Renderer.TableRenderer nextTable = new iText.Layout.Renderer.TableRenderer();
            nextTable.modelElement = modelElement;
            return nextTable;
        }

        /// <summary><inheritDoc/></summary>
        public override void Move(float dxRight, float dyUp) {
            base.Move(dxRight, dyUp);
            if (headerRenderer != null) {
                headerRenderer.Move(dxRight, dyUp);
            }
            if (footerRenderer != null) {
                footerRenderer.Move(dxRight, dyUp);
            }
        }

        [System.ObsoleteAttribute(@"Method will be removed in 7.1.")]
        protected internal virtual float[] CalculateScaledColumnWidths(Table tableModel, float tableWidth) {
            return countedColumnWidth;
        }

        protected internal virtual iText.Layout.Renderer.TableRenderer[] Split(int row) {
            return Split(row, false);
        }

        protected internal virtual iText.Layout.Renderer.TableRenderer[] Split(int row, bool hasContent) {
            return Split(row, false, false);
        }

        protected internal virtual iText.Layout.Renderer.TableRenderer[] Split(int row, bool hasContent, bool cellWithBigRowspanAdded
            ) {
            iText.Layout.Renderer.TableRenderer splitRenderer = CreateSplitRenderer(new Table.RowRange(rowRange.GetStartRow
                (), rowRange.GetStartRow() + row));
            splitRenderer.rows = rows.SubList(0, row);
            splitRenderer.bordersHandler = bordersHandler;
            splitRenderer.heights = heights;
            splitRenderer.columnWidths = columnWidths;
            splitRenderer.countedColumnWidth = countedColumnWidth;
            splitRenderer.totalWidthForColumns = totalWidthForColumns;
            iText.Layout.Renderer.TableRenderer overflowRenderer = CreateOverflowRenderer(new Table.RowRange(rowRange.
                GetStartRow() + row, rowRange.GetFinishRow()));
            if (0 == row && !(hasContent || cellWithBigRowspanAdded) && 0 == rowRange.GetStartRow()) {
                overflowRenderer.isOriginalNonSplitRenderer = true;
            }
            overflowRenderer.rows = rows.SubList(row, rows.Count);
            splitRenderer.occupiedArea = occupiedArea;
            overflowRenderer.bordersHandler = bordersHandler;
            return new iText.Layout.Renderer.TableRenderer[] { splitRenderer, overflowRenderer };
        }

        protected internal virtual iText.Layout.Renderer.TableRenderer CreateSplitRenderer(Table.RowRange rowRange
            ) {
            iText.Layout.Renderer.TableRenderer splitRenderer = (iText.Layout.Renderer.TableRenderer)GetNextRenderer();
            splitRenderer.rowRange = rowRange;
            splitRenderer.parent = parent;
            splitRenderer.modelElement = modelElement;
            // TODO childRenderers will be populated twice during the relayout.
            // We should probably clean them before #layout().
            splitRenderer.childRenderers = childRenderers;
            splitRenderer.AddAllProperties(GetOwnProperties());
            splitRenderer.headerRenderer = headerRenderer;
            splitRenderer.footerRenderer = footerRenderer;
            splitRenderer.isLastRendererForModelElement = false;
            splitRenderer.topBorderMaxWidth = topBorderMaxWidth;
            return splitRenderer;
        }

        protected internal virtual iText.Layout.Renderer.TableRenderer CreateOverflowRenderer(Table.RowRange rowRange
            ) {
            iText.Layout.Renderer.TableRenderer overflowRenderer = (iText.Layout.Renderer.TableRenderer)GetNextRenderer
                ();
            overflowRenderer.SetRowRange(rowRange);
            overflowRenderer.parent = parent;
            overflowRenderer.modelElement = modelElement;
            overflowRenderer.AddAllProperties(GetOwnProperties());
            overflowRenderer.isOriginalNonSplitRenderer = false;
            overflowRenderer.countedColumnWidth = this.countedColumnWidth;
            return overflowRenderer;
        }

        protected internal override float? RetrieveWidth(float parentBoxWidth) {
            float? tableWidth = base.RetrieveWidth(parentBoxWidth);
            Table tableModel = (Table)GetModelElement();
            if (tableWidth == null || tableWidth == 0) {
                float totalColumnWidthInPercent = 0;
                for (int col = 0; col < tableModel.GetNumberOfColumns(); col++) {
                    UnitValue columnWidth = tableModel.GetColumnWidth(col);
                    if (columnWidth.IsPercentValue()) {
                        totalColumnWidthInPercent += columnWidth.GetValue();
                    }
                }
                tableWidth = parentBoxWidth;
                if (totalColumnWidthInPercent > 0) {
                    tableWidth = parentBoxWidth * totalColumnWidthInPercent / 100;
                }
            }
            return tableWidth;
        }

        internal override MinMaxWidth GetMinMaxWidth(float availableWidth) {
            InitializeTableLayoutBorders();
            TableWidths tableWidths = new TableWidths(this, availableWidth, true, bordersHandler.GetRightBorderMaxWidth
                (), bordersHandler.GetLeftBorderMaxWidth());
            float minWidth;
            float[] columns;
            if (tableWidths.HasFixedLayout()) {
                columns = tableWidths.FixedLayout();
                minWidth = tableWidths.GetMinWidth();
            }
            else {
                TableRenderer.ColumnMinMaxWidth minMax = CountTableMinMaxWidth(false);
                columns = tableWidths.AutoLayout(minMax.GetMinWidths(), minMax.GetMaxWidths());
                minWidth = tableWidths.GetMinWidth();
            }
            CleanTableLayoutBorders();
            float maxColTotalWidth = 0;
            foreach (float column in columns) {
                maxColTotalWidth += column;
            }
            float additionalWidth = (float)this.GetPropertyAsFloat(Property.MARGIN_RIGHT) + (float)this.GetPropertyAsFloat
                (Property.MARGIN_LEFT);
            return new MinMaxWidth(additionalWidth, availableWidth, minWidth, maxColTotalWidth);
        }

        private TableRenderer.ColumnMinMaxWidth CountTableMinMaxWidth(bool initializeBorders) {
            if (initializeBorders) {
                InitializeTableLayoutBorders();
            }
            TableRenderer.ColumnMinMaxWidth footerColWidth = null;
            if (footerRenderer != null) {
                footerColWidth = footerRenderer.CountRegionMinMaxWidth(null, null);
            }
            TableRenderer.ColumnMinMaxWidth headerColWidth = null;
            if (headerRenderer != null) {
                headerColWidth = headerRenderer.CountRegionMinMaxWidth(null, null);
            }
            TableRenderer.ColumnMinMaxWidth tableColWidth = CountRegionMinMaxWidth(headerColWidth, footerColWidth);
            if (initializeBorders) {
                CleanTableLayoutBorders();
            }
            return tableColWidth;
        }

        private TableRenderer.ColumnMinMaxWidth CountRegionMinMaxWidth(TableRenderer.ColumnMinMaxWidth headerWidth
            , TableRenderer.ColumnMinMaxWidth footerWidth) {
            Table tableModel = (Table)GetModelElement();
            int nrow = rows.Count;
            int ncol = tableModel.GetNumberOfColumns();
            MinMaxWidth[][] cellsMinMaxWidth = new MinMaxWidth[nrow][];
            int[][] cellsColspan = new int[nrow][];
            for (int i = 0; i < cellsMinMaxWidth.Length; i++) {
                cellsMinMaxWidth[i] = new MinMaxWidth[ncol];
                cellsColspan[i] = new int[ncol];
            }
            TableRenderer.ColumnMinMaxWidth result = new TableRenderer.ColumnMinMaxWidth(ncol);
            for (int row = 0; row < nrow; ++row) {
                for (int col = 0; col < ncol; ++col) {
                    CellRenderer cell = rows[row][col];
                    if (cell != null) {
                        cell.SetParent(this);
                        int colspan = (int)cell.GetPropertyAsInteger(Property.COLSPAN);
                        int rowspan = (int)cell.GetPropertyAsInteger(Property.ROWSPAN);
                        //We place the width of big cells in each row of in last column its occupied place and save it's colspan for convenience.
                        int finishCol = col + colspan - 1;
                        cellsMinMaxWidth[row][finishCol] = cell.GetMinMaxWidth(MinMaxWidthUtils.GetMax());
                        float[] indents = bordersHandler.GetCellBorderIndents(row, col, rowspan, colspan);
                        cellsMinMaxWidth[row][finishCol].SetAdditionalWidth(cellsMinMaxWidth[row][finishCol].GetAdditionalWidth() 
                            + indents[1] / 2 + indents[3] / 2);
                        cellsColspan[row][finishCol] = colspan;
                        for (int i = 1; i < rowspan; ++i) {
                            cellsMinMaxWidth[row - i][finishCol] = cellsMinMaxWidth[row][finishCol];
                            cellsColspan[row - i][finishCol] = colspan;
                        }
                    }
                }
            }
            //The DP is used to count each column width.
            //In next two arrays at the index 'i' will be the sum of corresponding widths of first 'i' columns.
            float[] maxColumnsWidth = new float[ncol + 1];
            float[] minColumnsWidth = new float[ncol + 1];
            minColumnsWidth[0] = 0;
            maxColumnsWidth[0] = 0;
            int curColspan;
            for (int col = 0; col < ncol; ++col) {
                for (int row = 0; row < nrow; ++row) {
                    if (cellsMinMaxWidth[row][col] != null) {
                        curColspan = cellsColspan[row][col];
                        maxColumnsWidth[col + 1] = Math.Max(maxColumnsWidth[col + 1], cellsMinMaxWidth[row][col].GetMaxWidth() + maxColumnsWidth
                            [col - curColspan + 1]);
                        minColumnsWidth[col + 1] = Math.Max(minColumnsWidth[col + 1], cellsMinMaxWidth[row][col].GetMinWidth() + minColumnsWidth
                            [col - curColspan + 1]);
                    }
                    else {
                        maxColumnsWidth[col + 1] = Math.Max(maxColumnsWidth[col + 1], maxColumnsWidth[col]);
                        minColumnsWidth[col + 1] = Math.Max(minColumnsWidth[col + 1], minColumnsWidth[col]);
                    }
                }
            }
            for (int col = 0; col < ncol; ++col) {
                result.minWidth[col] = minColumnsWidth[col + 1] - minColumnsWidth[col];
                result.maxWidth[col] = maxColumnsWidth[col + 1] - maxColumnsWidth[col];
            }
            if (headerWidth != null) {
                result.MergeWith(headerWidth);
            }
            if (footerWidth != null) {
                result.MergeWith(footerWidth);
            }
            return result;
        }

        private void InitializeTableLayoutBorders() {
            bordersHandler = new CollapsedTableBorders(rows, ((Table)GetModelElement()).GetNumberOfColumns(), GetBorders
                ());
            bordersHandler.InitializeBorders();
            bordersHandler.SetTableBoundingBorders(GetBorders());
            bordersHandler.SetRowRange(rowRange.GetStartRow(), rowRange.GetFinishRow());
            InitializeHeaderAndFooter(true);
            bordersHandler.UpdateBordersOnNewPage(isOriginalNonSplitRenderer, IsFooterRenderer() || IsHeaderRenderer()
                , this, headerRenderer, footerRenderer);
            CorrectRowRange();
        }

        private void CleanTableLayoutBorders() {
            footerRenderer = null;
            headerRenderer = null;
            // we may have deleted empty rows and now need to update table's rowrange
            this.rowRange = new Table.RowRange(rowRange.GetStartRow(), bordersHandler.GetFinishRow());
            //TODO do we need it?
            // delete set properties
            DeleteOwnProperty(Property.BORDER_BOTTOM);
            DeleteOwnProperty(Property.BORDER_TOP);
        }

        private void CorrectRowRange() {
            if (rows.Count < rowRange.GetFinishRow() - rowRange.GetStartRow() + 1) {
                rowRange = new Table.RowRange(rowRange.GetStartRow(), rowRange.GetStartRow() + rows.Count - 1);
            }
        }

        public override void DrawBorder(DrawContext drawContext) {
        }

        // Do nothing here. Itext7 handles cell and table borders collapse and draws result borders during #drawBorders()
        protected internal virtual void DrawBorders(DrawContext drawContext) {
            DrawBorders(drawContext, null != headerRenderer, null != footerRenderer);
        }

        [Obsolete]
        protected internal virtual void DrawBorders(DrawContext drawContext, bool hasHeader, bool hasFooter) {
            float height = occupiedArea.GetBBox().GetHeight();
            if (null != footerRenderer) {
                height -= footerRenderer.occupiedArea.GetBBox().GetHeight();
            }
            if (null != headerRenderer) {
                height -= headerRenderer.occupiedArea.GetBBox().GetHeight();
            }
            if (height < EPS) {
                return;
            }
            float startX = GetOccupiedArea().GetBBox().GetX() + bordersHandler.GetLeftBorderMaxWidth() / 2;
            float startY = GetOccupiedArea().GetBBox().GetY() + GetOccupiedArea().GetBBox().GetHeight();
            if (null != headerRenderer) {
                startY -= headerRenderer.occupiedArea.GetBBox().GetHeight();
                startY += topBorderMaxWidth / 2;
            }
            else {
                startY -= topBorderMaxWidth / 2;
            }
            if (HasProperty(Property.MARGIN_TOP)) {
                float? topMargin = this.GetPropertyAsFloat(Property.MARGIN_TOP);
                startY -= null == topMargin ? 0 : (float)topMargin;
            }
            if (HasProperty(Property.MARGIN_LEFT)) {
                float? leftMargin = this.GetPropertyAsFloat(Property.MARGIN_LEFT);
                startX += +(null == leftMargin ? 0 : (float)leftMargin);
            }
            // process halves of the borders here
            if (childRenderers.Count == 0) {
                Border[] borders = this.GetBorders();
                if (null != borders[0]) {
                    if (null != borders[2]) {
                        if (0 == heights.Count) {
                            heights.Add(0, borders[0].GetWidth() / 2 + borders[2].GetWidth() / 2);
                        }
                    }
                }
                else {
                    if (null != borders[2]) {
                        startY -= borders[2].GetWidth() / 2;
                    }
                }
                if (0 == heights.Count) {
                    heights.Add(0f);
                }
            }
            bool isTagged = drawContext.IsTaggingEnabled() && GetModelElement() is IAccessibleElement;
            if (isTagged) {
                drawContext.GetCanvas().OpenTag(new CanvasArtifact());
            }
            // considering these values itext will draw table borders correctly
            bool isTopTablePart = IsTopTablePart();
            bool isBottomTablePart = IsBottomTablePart();
            bool isComplete = GetTable().IsComplete();
            bool isFooterRendererOfLargeTable = IsFooterRendererOfLargeTable();
            float y1 = startY;
            if (isFooterRendererOfLargeTable) {
                bordersHandler.DrawHorizontalBorder(0, startX, y1, drawContext.GetCanvas(), countedColumnWidth);
            }
            if (0 != heights.Count) {
                y1 -= (float)heights[0];
            }
            for (int i = 1; i < heights.Count; i++) {
                bordersHandler.DrawHorizontalBorder(i, startX, y1, drawContext.GetCanvas(), countedColumnWidth);
                if (i < heights.Count) {
                    y1 -= (float)heights[i];
                }
            }
            if (!isBottomTablePart && isComplete) {
                bordersHandler.DrawHorizontalBorder(heights.Count, startX, y1, drawContext.GetCanvas(), countedColumnWidth
                    );
            }
            float x1 = startX;
            if (countedColumnWidth.Length > 0) {
                x1 += countedColumnWidth[0];
            }
            for (int i = 1; i < bordersHandler.GetNumberOfColumns(); i++) {
                bordersHandler.DrawVerticalBorder(i, startY, x1, drawContext.GetCanvas(), heights);
                if (i < countedColumnWidth.Length) {
                    x1 += countedColumnWidth[i];
                }
            }
            // Draw bounding borders. Vertical borders are the last to draw in order to collapse with header / footer
            if (isTopTablePart) {
                bordersHandler.DrawHorizontalBorder(0, startX, startY, drawContext.GetCanvas(), countedColumnWidth);
            }
            if (isBottomTablePart && isComplete) {
                bordersHandler.DrawHorizontalBorder(heights.Count, startX, y1, drawContext.GetCanvas(), countedColumnWidth
                    );
            }
            // draw left
            bordersHandler.DrawVerticalBorder(0, startY, startX, drawContext.GetCanvas(), heights);
            // draw right
            bordersHandler.DrawVerticalBorder(bordersHandler.GetNumberOfColumns(), startY, x1, drawContext.GetCanvas()
                , heights);
            if (isTagged) {
                drawContext.GetCanvas().CloseTag();
            }
        }

        /// <summary>If there is some space left, we move footer up, because initially footer will be at the very bottom of the area.
        ///     </summary>
        /// <remarks>
        /// If there is some space left, we move footer up, because initially footer will be at the very bottom of the area.
        /// We also adjust occupied area by footer size if it is present.
        /// </remarks>
        /// <param name="layoutBox">the layout box which represents the area which is left free.</param>
        private void AdjustFooterAndFixOccupiedArea(Rectangle layoutBox) {
            if (footerRenderer != null) {
                footerRenderer.Move(0, layoutBox.GetHeight());
                float footerHeight = footerRenderer.GetOccupiedArea().GetBBox().GetHeight();
                occupiedArea.GetBBox().MoveDown(footerHeight).IncreaseHeight(footerHeight);
            }
        }

        private void CorrectLayoutedCellsOccupiedAreas(LayoutResult[] splits, int row, int[] targetOverflowRowIndex
            , float? blockMinHeight, Rectangle layoutBox, IList<bool> rowsHasCellWithSetHeight, bool isLastRenderer
            , bool processBigRowspan, bool skip) {
            // correct last height
            int finish = bordersHandler.GetFinishRow();
            bordersHandler.SetFinishRow(rowRange.GetFinishRow());
            Border currentBorder = bordersHandler.GetWidestHorizontalBorder(finish + 1);
            bordersHandler.SetFinishRow(finish);
            if (skip) {
                // Update bordersHandler
                bordersHandler.SkipFooter(GetBorders());
            }
            float currentBottomIndent = null == currentBorder ? 0 : currentBorder.GetWidth();
            float realBottomIndent = bordersHandler.GetMaxBottomWidth();
            if (0 != heights.Count) {
                heights[heights.Count - 1] = heights[heights.Count - 1] + (realBottomIndent - currentBottomIndent) / 2;
                // correct occupied area and layoutbox
                occupiedArea.GetBBox().IncreaseHeight((realBottomIndent - currentBottomIndent) / 2).MoveDown((realBottomIndent
                     - currentBottomIndent) / 2);
                layoutBox.DecreaseHeight((realBottomIndent - currentBottomIndent) / 2);
                if (processBigRowspan) {
                    // process the last row and correct its height
                    CellRenderer[] currentRow = rows[heights.Count];
                    for (int col = 0; col < currentRow.Length; col++) {
                        CellRenderer cell = null == splits[col] ? currentRow[col] : (CellRenderer)splits[col].GetSplitRenderer();
                        if (cell == null) {
                            continue;
                        }
                        float height = 0;
                        int rowspan = (int)cell.GetPropertyAsInteger(Property.ROWSPAN);
                        int colspan = (int)cell.GetPropertyAsInteger(Property.COLSPAN);
                        float[] indents = bordersHandler.GetCellBorderIndents(targetOverflowRowIndex[col], col, rowspan, colspan);
                        for (int l = heights.Count - 1 - 1; l > targetOverflowRowIndex[col] - rowspan && l >= 0; l--) {
                            height += (float)heights[l];
                        }
                        float cellHeightInLastRow = cell.GetOccupiedArea().GetBBox().GetHeight() + indents[0] / 2 + indents[2] / 2
                             - height;
                        if (heights[heights.Count - 1] < cellHeightInLastRow) {
                            heights[heights.Count - 1] = cellHeightInLastRow;
                        }
                    }
                }
            }
            float additionalCellHeight = 0;
            int numOfRowsWithFloatHeight = 0;
            if (isLastRenderer) {
                float additionalHeight = 0;
                if (null != blockMinHeight && blockMinHeight > occupiedArea.GetBBox().GetHeight() + realBottomIndent / 2) {
                    additionalHeight = Math.Min(layoutBox.GetHeight() - realBottomIndent / 2, (float)blockMinHeight - occupiedArea
                        .GetBBox().GetHeight() - realBottomIndent / 2);
                    for (int k = 0; k < rowsHasCellWithSetHeight.Count; k++) {
                        if (false.Equals(rowsHasCellWithSetHeight[k])) {
                            numOfRowsWithFloatHeight++;
                        }
                    }
                }
                additionalCellHeight = additionalHeight / (0 == numOfRowsWithFloatHeight ? heights.Count : numOfRowsWithFloatHeight
                    );
                for (int k = 0; k < heights.Count; k++) {
                    if (0 == numOfRowsWithFloatHeight || false.Equals(rowsHasCellWithSetHeight[k])) {
                        heights[k] = (float)heights[k] + additionalCellHeight;
                    }
                }
            }
            float cumulativeShift = 0;
            // Correct occupied areas of all added cells
            for (int k = 0; k < heights.Count; k++) {
                CorrectRowCellsOccupiedAreas(splits, row, targetOverflowRowIndex, k, rowsHasCellWithSetHeight, cumulativeShift
                    , additionalCellHeight);
                if (isLastRenderer) {
                    if (0 == numOfRowsWithFloatHeight || false.Equals(rowsHasCellWithSetHeight[k])) {
                        cumulativeShift += additionalCellHeight;
                    }
                }
            }
            // extend occupied area, if some rows have been extended
            occupiedArea.GetBBox().MoveDown(cumulativeShift).IncreaseHeight(cumulativeShift);
            layoutBox.DecreaseHeight(cumulativeShift);
        }

        private void CorrectRowCellsOccupiedAreas(LayoutResult[] splits, int row, int[] targetOverflowRowIndex, int
             currentRowIndex, IList<bool> rowsHasCellWithSetHeight, float cumulativeShift, float additionalCellHeight
            ) {
            CellRenderer[] currentRow = rows[currentRowIndex];
            for (int col = 0; col < currentRow.Length; col++) {
                CellRenderer cell = (currentRowIndex < row || null == splits[col]) ? currentRow[col] : (CellRenderer)splits
                    [col].GetSplitRenderer();
                if (cell == null) {
                    continue;
                }
                float height = 0;
                int colspan = (int)cell.GetPropertyAsInteger(Property.COLSPAN);
                int rowspan = (int)cell.GetPropertyAsInteger(Property.ROWSPAN);
                float rowspanOffset = 0;
                float[] indents = bordersHandler.GetCellBorderIndents(currentRowIndex < row ? currentRowIndex : targetOverflowRowIndex
                    [col], col, rowspan, colspan);
                // process rowspan
                for (int l = (currentRowIndex < row ? currentRowIndex : heights.Count - 1) - 1; l > (currentRowIndex < row
                     ? currentRowIndex : targetOverflowRowIndex[col]) - rowspan && l >= 0; l--) {
                    height += (float)heights[l];
                    if (false.Equals(rowsHasCellWithSetHeight[l])) {
                        rowspanOffset += additionalCellHeight;
                    }
                }
                height += (float)heights[currentRowIndex < row ? currentRowIndex : heights.Count - 1];
                height -= indents[0] / 2 + indents[2] / 2;
                // Correcting cell bbox only. We don't need #move() here.
                // This is because of BlockRenderer's specificity regarding occupied area.
                float shift = height - cell.GetOccupiedArea().GetBBox().GetHeight();
                Rectangle bBox = cell.GetOccupiedArea().GetBBox();
                bBox.MoveDown(shift);
                cell.Move(0, -(cumulativeShift - rowspanOffset));
                bBox.SetHeight(height);
                cell.ApplyVerticalAlignment();
            }
        }

        protected internal virtual void ExtendLastRow(CellRenderer[] lastRow, Rectangle freeBox) {
            if (null != lastRow && 0 != heights.Count) {
                heights[heights.Count - 1] = heights[heights.Count - 1] + freeBox.GetHeight();
                occupiedArea.GetBBox().MoveDown(freeBox.GetHeight()).IncreaseHeight(freeBox.GetHeight());
                foreach (CellRenderer cell in lastRow) {
                    if (null != cell) {
                        cell.occupiedArea.GetBBox().MoveDown(freeBox.GetHeight()).IncreaseHeight(freeBox.GetHeight());
                    }
                }
                freeBox.MoveUp(freeBox.GetHeight()).SetHeight(0);
            }
        }

        /// <summary>This method is used to set row range for table renderer during creating a new renderer.</summary>
        /// <remarks>
        /// This method is used to set row range for table renderer during creating a new renderer.
        /// The purpose to use this method is to remove input argument RowRange from createOverflowRenderer
        /// and createSplitRenderer methods.
        /// </remarks>
        private void SetRowRange(Table.RowRange rowRange) {
            this.rowRange = rowRange;
            for (int row = rowRange.GetStartRow(); row <= rowRange.GetFinishRow(); row++) {
                rows.Add(new CellRenderer[((Table)modelElement).GetNumberOfColumns()]);
            }
        }

        private iText.Layout.Renderer.TableRenderer InitFooterOrHeaderRenderer(bool footer, Border[] tableBorders) {
            Table table = (Table)GetModelElement();
            Table footerOrHeader = footer ? table.GetFooter() : table.GetHeader();
            int innerBorder = footer ? 0 : 2;
            int outerBorder = footer ? 2 : 0;
            iText.Layout.Renderer.TableRenderer renderer = (iText.Layout.Renderer.TableRenderer)footerOrHeader.CreateRendererSubTree
                ().SetParent(this);
            Border[] borders = renderer.GetBorders();
            if (table.IsEmpty()) {
                renderer.SetBorders(CollapsedTableBorders.GetCollapsedBorder(borders[innerBorder], tableBorders[innerBorder
                    ]), innerBorder);
                SetBorders(Border.NO_BORDER, innerBorder);
            }
            renderer.SetBorders(CollapsedTableBorders.GetCollapsedBorder(borders[1], tableBorders[1]), 1);
            renderer.SetBorders(CollapsedTableBorders.GetCollapsedBorder(borders[3], tableBorders[3]), 3);
            renderer.SetBorders(CollapsedTableBorders.GetCollapsedBorder(borders[outerBorder], tableBorders[outerBorder
                ]), outerBorder);
            SetBorders(Border.NO_BORDER, outerBorder);
            renderer.bordersHandler = new CollapsedTableBorders(renderer.rows, ((Table)renderer.GetModelElement()).GetNumberOfColumns
                (), renderer.GetBorders());
            renderer.bordersHandler.InitializeBorders();
            renderer.bordersHandler.SetRowRange(renderer.rowRange.GetStartRow(), renderer.rowRange.GetFinishRow());
            ((CollapsedTableBorders)renderer.bordersHandler).CollapseAllBordersAndEmptyRows();
            renderer.CorrectRowRange();
            // update bounding borders
            bordersHandler.SetTableBoundingBorders(GetBorders());
            return renderer;
        }

        private iText.Layout.Renderer.TableRenderer PrepareFooterOrHeaderRendererForLayout(iText.Layout.Renderer.TableRenderer
             renderer, float layoutBoxWidth) {
            renderer.countedColumnWidth = countedColumnWidth;
            renderer.bordersHandler.leftBorderMaxWidth = bordersHandler.GetLeftBorderMaxWidth();
            renderer.bordersHandler.rightBorderMaxWidth = bordersHandler.GetRightBorderMaxWidth();
            if (HasProperty(Property.WIDTH)) {
                renderer.SetProperty(Property.WIDTH, UnitValue.CreatePointValue(layoutBoxWidth));
            }
            return this;
        }

        private bool IsHeaderRenderer() {
            return parent is iText.Layout.Renderer.TableRenderer && ((iText.Layout.Renderer.TableRenderer)parent).headerRenderer
                 == this;
        }

        private bool IsFooterRenderer() {
            return parent is iText.Layout.Renderer.TableRenderer && ((iText.Layout.Renderer.TableRenderer)parent).footerRenderer
                 == this;
        }

        private bool IsFooterRendererOfLargeTable() {
            return IsFooterRenderer() && (!GetTable().IsComplete() || 0 != ((iText.Layout.Renderer.TableRenderer)parent
                ).GetTable().GetLastRowBottomBorder().Count);
        }

        private bool IsTopTablePart() {
            return null == headerRenderer && (!IsFooterRenderer() || (0 == ((iText.Layout.Renderer.TableRenderer)parent
                ).rows.Count && null == ((iText.Layout.Renderer.TableRenderer)parent).headerRenderer));
        }

        private bool IsBottomTablePart() {
            return null == footerRenderer && (!IsHeaderRenderer() || (0 == ((iText.Layout.Renderer.TableRenderer)parent
                ).rows.Count && null == ((iText.Layout.Renderer.TableRenderer)parent).footerRenderer));
        }

        /// <summary>Returns minWidth</summary>
        private float CalculateColumnWidths(float availableWidth) {
            if (countedColumnWidth == null || totalWidthForColumns != availableWidth) {
                TableWidths tableWidths = new TableWidths(this, availableWidth, false, bordersHandler.rightBorderMaxWidth, 
                    bordersHandler.leftBorderMaxWidth);
                if (tableWidths.HasFixedLayout()) {
                    countedColumnWidth = tableWidths.FixedLayout();
                    return tableWidths.GetMinWidth();
                }
                else {
                    TableRenderer.ColumnMinMaxWidth minMax = CountTableMinMaxWidth(false);
                    countedColumnWidth = tableWidths.AutoLayout(minMax.GetMinWidths(), minMax.GetMaxWidths());
                    return tableWidths.GetMinWidth();
                }
            }
            return -1;
        }

        private float GetTableWidth() {
            float sum = 0;
            foreach (float column in countedColumnWidth) {
                sum += column;
            }
            return sum + bordersHandler.GetRightBorderMaxWidth() / 2 + bordersHandler.GetLeftBorderMaxWidth() / 2;
        }

        /// <summary>This are a structs used for convenience in layout.</summary>
        private class CellRendererInfo {
            public CellRenderer cellRenderer;

            public int column;

            public int finishRowInd;

            public CellRendererInfo(CellRenderer cellRenderer, int column, int finishRow) {
                this.cellRenderer = cellRenderer;
                this.column = column;
                // When a cell has a rowspan, this is the index of the finish row of the cell.
                // Otherwise, this is simply the index of the row of the cell in the {@link #rows} array.
                this.finishRowInd = finishRow;
            }
        }

        private class ColumnMinMaxWidth {
            internal float[] minWidth;

            internal float[] maxWidth;

            private float layoutBoxWidth;

            internal virtual float[] GetMinWidths() {
                return minWidth;
            }

            internal virtual float[] GetMaxWidths() {
                return maxWidth;
            }

            internal ColumnMinMaxWidth(int ncol) {
                minWidth = new float[ncol];
                maxWidth = new float[ncol];
            }

            internal virtual void MergeWith(TableRenderer.ColumnMinMaxWidth other) {
                int n = Math.Min(minWidth.Length, other.minWidth.Length);
                for (int i = 0; i < n; ++i) {
                    minWidth[i] = Math.Max(minWidth[i], other.minWidth[i]);
                    maxWidth[i] = Math.Max(maxWidth[i], other.maxWidth[i]);
                }
            }

            internal virtual MinMaxWidth ToTableMinMaxWidth(float availableWidth) {
                float additionalWidth = availableWidth - layoutBoxWidth;
                float minColTotalWidth = 0;
                float maxColTotalWidth = 0;
                for (int i = 0; i < minWidth.Length; ++i) {
                    minColTotalWidth += minWidth[i];
                    maxColTotalWidth += maxWidth[i];
                }
                return new MinMaxWidth(additionalWidth, availableWidth, minColTotalWidth, maxColTotalWidth);
            }

            internal virtual TableRenderer.ColumnMinMaxWidth SetLayoutBoxWidth(float width) {
                this.layoutBoxWidth = width;
                return this;
            }
        }
    }
}<|MERGE_RESOLUTION|>--- conflicted
+++ resolved
@@ -887,14 +887,7 @@
             if (role != null && !role.Equals(PdfName.Artifact) && !ignoreTag) {
                 TagTreePointer tagPointer = document.GetTagStructureContext().GetAutoTaggingPointer();
                 IAccessibleElement accessibleElement = (IAccessibleElement)GetModelElement();
-<<<<<<< HEAD
-                if (!tagStructureContext.IsElementConnectedToTag(accessibleElement)) {
-                    AccessibleAttributesApplier.ApplyLayoutAttributes(role, this, tagPointer);
-                }
-                Table modelElement = (Table)GetModelElement();
-=======
                 bool alreadyCreated = tagPointer.IsElementConnectedToTag(accessibleElement);
->>>>>>> 824f093e
                 tagPointer.AddTag(accessibleElement, true);
                 if (!alreadyCreated) {
                     PdfDictionary layoutAttributes = AccessibleAttributesApplier.GetLayoutAttributes(role, this, tagPointer);
