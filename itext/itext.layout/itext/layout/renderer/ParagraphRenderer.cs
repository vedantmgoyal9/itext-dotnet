--- conflicted
+++ resolved
@@ -96,31 +96,18 @@
             bool notAllKidsAreFloats = false;
             IList<Rectangle> floatRendererAreas = layoutContext.GetFloatRendererAreas();
             FloatPropertyValue? floatPropertyValue = this.GetProperty<FloatPropertyValue?>(Property.FLOAT);
-<<<<<<< HEAD
-            float? blockWidth = null;
-            if (this.GetProperty<float?>(Property.ROTATION_ANGLE) == null || floatPropertyValue != null) {
-                blockWidth = RetrieveWidth(parentBBox.GetWidth());
-            }
-            if (floatPropertyValue != null) {
-                if (floatPropertyValue.Equals(FloatPropertyValue.LEFT)) {
-                    SetProperty(Property.HORIZONTAL_ALIGNMENT, HorizontalAlignment.LEFT);
-                }
-                else {
-                    if (floatPropertyValue.Equals(FloatPropertyValue.RIGHT)) {
-                        SetProperty(Property.HORIZONTAL_ALIGNMENT, HorizontalAlignment.RIGHT);
-                    }
-                }
-=======
             float clearHeightCorrection = FloatingHelper.CalculateClearHeightCorrection(this, floatRendererAreas, parentBBox
                 );
             FloatingHelper.ApplyClearance(parentBBox, marginsCollapseHandler, clearHeightCorrection, FloatingHelper.IsRendererFloating
                 (this));
-            float? blockWidth = RetrieveWidth(parentBBox.GetWidth());
+            float? blockWidth = null;
+            if (this.GetProperty<float?>(Property.ROTATION_ANGLE) == null || FloatingHelper.IsRendererFloating(this)) {
+                blockWidth = RetrieveWidth(parentBBox.GetWidth());
+            }
             if (FloatingHelper.IsRendererFloating(this, floatPropertyValue)) {
                 blockWidth = FloatingHelper.AdjustFloatedBlockLayoutBox(this, parentBBox, blockWidth, floatRendererAreas, 
                     floatPropertyValue);
                 floatRendererAreas = new List<Rectangle>();
->>>>>>> da88571c
             }
             if (0 == childRenderers.Count) {
                 anythingPlaced = true;
@@ -129,7 +116,7 @@
             bool isPositioned = IsPositioned();
             if (this.GetProperty<float?>(Property.ROTATION_ANGLE) != null) {
                 parentBBox.MoveDown(AbstractRenderer.INF - parentBBox.GetHeight()).SetHeight(AbstractRenderer.INF);
-                if (floatPropertyValue == null) {
+                if (!FloatingHelper.IsRendererFloating(this)) {
                     blockWidth = RotationUtils.RetrieveRotatedLayoutWidth(parentBBox.GetWidth(), this);
                 }
             }
