--- conflicted
+++ resolved
@@ -1,12 +1,7 @@
 /*
 This file is part of the iText (R) project.
-<<<<<<< HEAD
-Copyright (c) 1998-2023 iText Group NV
-Authors: iText Software.
-=======
 Copyright (c) 1998-2023 Apryse Group NV
 Authors: Apryse Software.
->>>>>>> 09dbff72
 
 This program is offered under a commercial and under the AGPL license.
 For commercial licensing, contact us at https://itextpdf.com/sales.  For AGPL licensing, see below.
@@ -38,11 +33,7 @@
 
         internal const String COMMONS_PRODUCT_NAME = "commons";
 
-<<<<<<< HEAD
-        internal const String COMMONS_VERSION = "7.2.5";
-=======
         internal const String COMMONS_VERSION = "8.0.0";
->>>>>>> 09dbff72
 
         internal const int COMMONS_COPYRIGHT_SINCE = 2000;
 
