/*

This file is part of the iText (R) project.
Copyright (c) 1998-2017 iText Group NV
Authors: Bruno Lowagie, Paulo Soares, et al.

This program is free software; you can redistribute it and/or modify
it under the terms of the GNU Affero General Public License version 3
as published by the Free Software Foundation with the addition of the
following permission added to Section 15 as permitted in Section 7(a):
FOR ANY PART OF THE COVERED WORK IN WHICH THE COPYRIGHT IS OWNED BY
ITEXT GROUP. ITEXT GROUP DISCLAIMS THE WARRANTY OF NON INFRINGEMENT
OF THIRD PARTY RIGHTS

This program is distributed in the hope that it will be useful, but
WITHOUT ANY WARRANTY; without even the implied warranty of MERCHANTABILITY
or FITNESS FOR A PARTICULAR PURPOSE.
See the GNU Affero General Public License for more details.
You should have received a copy of the GNU Affero General Public License
along with this program; if not, see http://www.gnu.org/licenses or write to
the Free Software Foundation, Inc., 51 Franklin Street, Fifth Floor,
Boston, MA, 02110-1301 USA, or download the license from the following URL:
http://itextpdf.com/terms-of-use/

The interactive user interfaces in modified source and object code versions
of this program must display Appropriate Legal Notices, as required under
Section 5 of the GNU Affero General Public License.

In accordance with Section 7(b) of the GNU Affero General Public License,
a covered work must retain the producer line in every PDF that is created
or manipulated using iText.

You can be released from the requirements of the license by purchasing
a commercial license. Buying such a license is mandatory as soon as you
develop commercial activities involving the iText software without
disclosing the source code of your own applications.
These activities include: offering paid services to customers as an ASP,
serving PDFs on the fly in a web application, shipping iText with a closed
source product.

For more information, please contact iText Software Corp. at this
address: sales@itextpdf.com
*/
using System;

namespace iText.IO {
    /// <summary>Class containing constants to be used in logging.</summary>
    public sealed class LogMessageConstant {
        public const String ACTION_WAS_SET_TO_LINK_ANNOTATION_WITH_DESTINATION = "Action was set for a link annotation containing destination. The old destination will be cleared.";

        public const String ASSOCIATED_FILE_SPEC_SHALL_INCLUDE_AFRELATIONSHIP = "For associated files their associated file specification dictionaries shall include the AFRelationship key.";

        public const String ATTEMPT_TO_MOVE_TO_FLUSHED_PARENT = "An attempt is made to move the tag tree pointer to the tag parent which has been already flushed. Tag tree pointer is moved to the root tag instead.";

        public const String CANNOT_RESOLVE_ROLE_IN_NAMESPACE_TOO_MUCH_TRANSITIVE_MAPPINGS = "Cannot resolve \"{0}\" role in {1} namespace mapping to standard role, because of the too much transitive mappings.";

        public const String CANNOT_RESOLVE_ROLE_TOO_MUCH_TRANSITIVE_MAPPINGS = "Cannot resolve \"{0}\" role mapping to standard role, because of the too much transitive mappings.";

        public const String CLIP_ELEMENT = "Element content was clipped because some height properties are set.";

        public const String CREATED_ROOT_TAG_HAS_MAPPING = "Created root tag has role mapping: \"/Document\" role{0} is mapped{1}. Resulting tag structure might have invalid root tag.";

        public const String COLOR_NOT_FOUND = "Color \"{0}\" not found.";

        public const String COLOR_NOT_PARSED = "Color \"{0}\" was not parsed. It has invalid value. Defaulting to black color.";

        public const String COLORANT_INTENSITIES_INVALID = "Some of colorant intensities are invalid: they are bigger than 1 or less than 0. We will force them to become 1 or 0 respectively.";

        public const String COULD_NOT_FIND_GLYPH_WITH_CODE = "Could not find glyph with the following code: {0}";

        public const String DESTINATION_NOT_PERMITTED_WHEN_ACTION_IS_SET = "Destinations are not permitted for link annotations that already have actions. The old action will be removed.";

        public const String DOCUMENT_ALREADY_HAS_FIELD = "The document already has field {0}. Annotations of the fields with this name will be added to the existing one as children. If you want to have separate fields, please, rename them manually before copying.";

        public const String DOCUMENT_SERIALIZATION_EXCEPTION_RAISED = "Unhandled exception while serialization";

        public const String DIRECTONLY_OBJECT_CANNOT_BE_INDIRECT = "DirectOnly object cannot be indirect";

        public const String DOCFONT_HAS_ILLEGAL_DIFFERENCES = "Document Font has illegal differences array. Entry {0} references a glyph ID over 255 and will be ignored.";

        public const String GRAPHICS_STATE_WAS_DELETED = "Graphics state is always deleted after event dispatching. If you want to preserve it in renderer info, use preserveGraphicsState method after receiving renderer info.";

        public const String ELEMENT_DOES_NOT_FIT_AREA = "Element does not fit current area. {0}";

        public const String ELEMENT_WAS_FORCE_PLACED_KEEP_WITH_NEXT_WILL_BE_IGNORED = "Element was placed in a forced way. Keep with next property will be ignored";

        public const String ENCOUNTERED_INVALID_MCR = "Corrupted tag structure: encountered invalid marked content reference - it doesn't refer to any page or any mcid. This content reference will be ignored.";

        public const String ENCRYPTION_ENTRIES_P_AND_ENCRYPT_METADATA_NOT_CORRESPOND_PERMS_ENTRY = "Encryption dictionary entries P and EncryptMetadata have value that does not correspond to encrypted values in Perms key.";

        public const String EXCEPTION_WHILE_UPDATING_XMPMETADATA = "Exception while updating XmpMetadata";

        public const String EXCEPTION_WHILE_CREATING_DEFAULT_FONT = "Exception while creating default font (Helvetica, WinAnsi)";

        public const String EXISTING_TAG_STRUCTURE_ROOT_IS_NOT_STANDARD = "Existing tag structure of the document has a root of \"{0}\" role in \"{1}\" namespace that is not mapped to the standard role.";

        public const String FONT_HAS_INVALID_GLYPH = "Font {0} has invalid glyph: {1}";

        public const String FORBID_RELEASE_IS_SET = "ForbidRelease flag is set and release is called. Releasing will not be performed.";

<<<<<<< HEAD
        public const String IF_PATH_IS_SET_VERTICES_SHALL_NOT_BE_PRESENT = "If Path key is set, Vertices key shall not be present. Remove Vertices key before setting Path";
=======
        public const String FORM_FIELD_WAS_FLUSHED = "A form field was flushed. There's no way to create this field in the AcroForm dictionary.";
>>>>>>> 611fc2eb

        public const String IMAGE_HAS_AMBIGUOUS_SCALE = "The image cannot be auto scaled and scaled by a certain parameter simultaneously";

        public const String IMAGE_HAS_JBIG2DECODE_FILTER = "Image cannot be inline if it has JBIG2Decode filter. It will be added as an ImageXObject";

        public const String IMAGE_HAS_MASK = "Image cannot be inline if it has a Mask";

        public const String IMAGE_HAS_JPXDECODE_FILTER = "Image cannot be inline if it has JPXDecode filter. It will be added as an ImageXObject";

        public const String IMAGE_SIZE_CANNOT_BE_MORE_4KB = "Inline image size cannot be more than 4KB. It will be added as an ImageXObject";

        public const String INCORRECT_PAGEROTATION = "Encounterd a page rotation that was not a multiple of 90°/ (Pi/2) when generating default appearances for form fields";

        public const String INPUT_STREAM_CONTENT_IS_LOST_ON_PDFSTREAM_SERIALIZATION = "PdfStream contains not null input stream. It's content will be lost in serialized object.";

        public const String INVALID_INDIRECT_REFERENCE = "Invalid indirect reference {0} {1} R";

        public const String INVALID_KEY_VALUE_KEY_0_HAS_NULL_VALUE = "Invalid key value: key {0} has null value.";

        public const String LAST_ROW_IS_NOT_COMPLETE = "Last row is not completed. Table bottom border may collapse as you do not expect it";

        public const String CALCULATE_HASHCODE_FOR_MODIFIED_PDFNUMBER = "Calculate hashcode for modified PdfNumber.";

        public const String MAKE_COPY_OF_CATALOG_DICTIONARY_IS_FORBIDDEN = "Make copy of Catalog dictionary is forbidden.";

        public const String MAPPING_IN_NAMESPACE_OVERWRITTEN = "Existing mapping for {0} in {1} namespace was overwritten.";

        public const String MAPPING_IN_STRUCT_ROOT_OVERWRITTEN = "Existing mapping for {0} in structure tree root role map was {1} and it was overwritten with {2}.";

        public const String NAME_ALREADY_EXISTS_IN_THE_NAME_TREE = "Name \"{0}\" already exists in the name tree; old value will be replaced by the new one.";

        public const String NOT_TAGGED_PAGES_IN_TAGGED_DOCUMENT = "Not tagged pages are copied to the tagged document. Destination document now may contain not tagged content.";

        public const String NUM_TREE_SHALL_NOT_END_WITH_KEY = "Number tree ends with a key which is invalid according to the PDF specification.";

        public const String PDF_READER_CLOSING_FAILED = "PdfReader closing failed due to the error occurred!";

        public const String PDF_WRITER_CLOSING_FAILED = "PdfWriter closing failed due to the error occurred!";

        public const String POPUP_ENTRY_IS_NOT_POPUP_ANNOTATION = "Popup entry in the markup annotations refers not to the annotation with Popup subtype.";

        public const String OCCUPIED_AREA_HAS_NOT_BEEN_INITIALIZED = "Occupied area hasn't been initialized. Drawing won't be performed";

        public const String OCSP_STATUS_IS_REVOKED = "OCSP status is revoked.";

        public const String OCSP_STATUS_IS_UNKNOWN = "OCSP status is unknown.";

        public const String ONE_OF_GROUPED_SOURCES_CLOSING_FAILED = "Closing of one of the grouped sources failed.";

        public const String ONLY_ONE_OF_ARTBOX_OR_TRIMBOX_CAN_EXIST_IN_THE_PAGE = "Only one of artbox or trimbox can exist on the page. The trimbox will be deleted";

        public const String PATH_KEY_IS_PRESENT_VERTICES_WILL_BE_IGNORED = "Path key is present. Vertices will be ignored";

        public const String PDF_OBJECT_FLUSHING_NOT_PERFORMED = "PdfObject flushing is not performed: PdfDocument is opened in append mode and the object is not marked as modified ( see PdfObject#setModified() ).";

        public const String RECTANGLE_HAS_NEGATIVE_SIZE = "The {0} rectangle has negative size. It will not be displayed.";

        public const String RECTANGLE_HAS_NEGATIVE_OR_ZERO_SIZES = "The {0} rectangle has negative or zero sizes. It will not be displayed.";

        public const String REGISTERING_DIRECTORY = "Registering directory";

        public const String REMOVING_PAGE_HAS_ALREADY_BEEN_FLUSHED = "The removing page has already been flushed.";

        public const String RENDERER_WAS_NOT_ABLE_TO_PROCESS_KEEP_WITH_NEXT = "The renderer was not able to process keep with next property properly";

        public const String ROLE_MAPPING_FROM_SOURCE_IS_NOT_COPIED_ALREADY_EXIST = "Role mapping \"{0}\" from source document is not copied. Destination document already has \"{1}\" mapping.";

        public const String ROLE_MAPPING_FROM_SOURCE_IS_NOT_COPIED_INVALID = "Role mapping for \"{0}\" from source document is not copied. Mapping to namespace is in an invalid form (should be [PdfName, PdfDictionary]).";

        public const String ROTATION_WAS_NOT_CORRECTLY_PROCESSED_FOR_RENDERER = "Rotation was not correctly processed for {0}";

        public const String SOURCE_DOCUMENT_HAS_ACROFORM_DICTIONARY = "Source document has AcroForm dictionary. The pages you are going to copy may have FormFields, but they will not be copied, because you have not used any IPdfPageExtraCopier";

        public const String START_MARKER_MISSING_IN_PFB_FILE = "Start marker is missing in the pfb file";

        public const String STRUCTURE_ELEMENT_REPLACED_BY_ITS_ID_IN_STRUCTURE_DESTINATION = "Structure destinations shall specify structure element ID in remote go-to actions. Structure element has been replaced with its ID in the structure destination";

        public const String SUM_OF_TABLE_COLUMNS_IS_GREATER_THAN_100 = "Sum of table columns is greater than 100%.";

        public const String TABLE_WIDTH_IS_MORE_THAN_EXPECTED_DUE_TO_MIN_WIDTH = "Table width is more than expected due to min width of cell(s).";

        public const String TAG_STRUCTURE_CONTEXT_WILL_BE_REINITIALIZED_ON_SERIALIZATION = "Tag structure context is not null and will be reinitialized in the copy of document. The copy may lose some data";

        public const String TAG_STRUCTURE_INIT_FAILED = "Tag structure initialization failed, tag structure is ignored, it might be corrupted.";

        public const String VERSION_INCOMPATIBILITY_FOR_DICTIONARY_ENTRY = "\"{0}\" entry in the \"{1}\" dictionary is a {2} and higher version feature. It is meaningless for the current {3} version.";

        public const String UNEXPECTED_BEHAVIOUR_DURING_TABLE_ROW_COLLAPSING = "Unexpected behaviour during table row collapsing. Calculated rowspan was less then 1.";

        public const String UNKNOWN_CMAP = "Unknown CMap {0}";

        public const String UNKNOWN_COLOR_FORMAT_MUST_BE_RGB_OR_RRGGBB = "Unknown color format: must be rgb or rrggbb.";

        public const String UNKNOWN_DIGEST_METHOD = "Unknown digest method. Valid values are MD5, SHA1 SHA256, SHA384, SHA512 and RIPEMD160.";

        public const String UNKNOWN_ERROR_WHILE_PROCESSING_CMAP = "Unknown error while processing CMap.";

        public const String TOUNICODE_CMAP_MORE_THAN_2_BYTES_NOT_SUPPORTED = "ToUnicode CMap more than 2 bytes not supported.";

        public const String WRITER_ENCRYPTION_IS_IGNORED_APPEND = "Writer encryption will be ignored, because append mode is used. Document will preserve the original encryption (or will stay unencrypted)";

        public const String WRITER_ENCRYPTION_IS_IGNORED_PRESERVE = "Writer encryption will be ignored, because preservation of encryption is enabled. Document will preserve the original encryption (or will stay unencrypted)";

        public const String XREF_ERROR = "Error occurred while reading cross reference table. Cross reference table will be rebuilt.";

        public const String OPENTYPE_GDEF_TABLE_ERROR = "OpenType GDEF table error: {0}";
    }
}<|MERGE_RESOLUTION|>--- conflicted
+++ resolved
@@ -98,11 +98,9 @@
 
         public const String FORBID_RELEASE_IS_SET = "ForbidRelease flag is set and release is called. Releasing will not be performed.";
 
-<<<<<<< HEAD
+        public const String FORM_FIELD_WAS_FLUSHED = "A form field was flushed. There's no way to create this field in the AcroForm dictionary.";
+
         public const String IF_PATH_IS_SET_VERTICES_SHALL_NOT_BE_PRESENT = "If Path key is set, Vertices key shall not be present. Remove Vertices key before setting Path";
-=======
-        public const String FORM_FIELD_WAS_FLUSHED = "A form field was flushed. There's no way to create this field in the AcroForm dictionary.";
->>>>>>> 611fc2eb
 
         public const String IMAGE_HAS_AMBIGUOUS_SCALE = "The image cannot be auto scaled and scaled by a certain parameter simultaneously";
 
